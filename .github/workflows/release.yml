name: Jellyseer Release

on: workflow_dispatch

jobs:
  semantic-release:
    name: Tag and release latest version
    runs-on: self-hosted
    env:
      HUSKY: 0
    steps:
      - name: Checkout
        uses: actions/checkout@v3
        with:
          fetch-depth: 0
      - name: Set up Node.js
        uses: actions/setup-node@v3
        with:
          node-version: 16
      - name: Set up QEMU
        uses: docker/setup-qemu-action@v2
      - name: Set up Docker Buildx
        uses: docker/setup-buildx-action@v2
      - name: Log in to Docker Hub
        uses: docker/login-action@v2
        with:
          username: ${{ secrets.DOCKER_USERNAME }}
          password: ${{ secrets.DOCKER_TOKEN }}
<<<<<<< HEAD
      - name: Install Yarn
        run: npm install -g yarn
=======
      - name: Log in to GitHub Container Registry
        uses: docker/login-action@v2
        with:
          registry: ghcr.io
          username: ${{ github.repository_owner }}
          password: ${{ secrets.GITHUB_TOKEN }}
>>>>>>> 03d5e566
      - name: Install dependencies
        run: yarn
      - name: Release
        env:
          GITHUB_TOKEN: ${{ secrets.GH_TOKEN }}
          DOCKER_USERNAME: ${{ secrets.DOCKER_USERNAME }}
          DOCKER_PASSWORD: ${{ secrets.DOCKER_PASSWORD }}
        run: npx semantic-release

<<<<<<< HEAD
=======
  build-snap:
    name: Build Snap Package (${{ matrix.architecture }})
    needs: semantic-release
    runs-on: ubuntu-20.04
    strategy:
      fail-fast: false
      matrix:
        architecture:
          - amd64
          - arm64
          - armhf
    steps:
      - name: Checkout Code
        uses: actions/checkout@v3
        with:
          fetch-depth: 0
      - name: Switch to master branch
        run: git checkout master
      - name: Pull latest changes
        run: git pull
      - name: Prepare
        id: prepare
        run: |
          git fetch --prune --tags
          if [[ $GITHUB_REF == refs/tags/* || $GITHUB_REF == refs/heads/master ]]; then
            echo ::set-output name=RELEASE::stable
          else
            echo ::set-output name=RELEASE::edge
          fi
      - name: Set Up QEMU
        uses: docker/setup-qemu-action@v2
        with:
          image: tonistiigi/binfmt@sha256:df15403e06a03c2f461c1f7938b171fda34a5849eb63a70e2a2109ed5a778bde
      - name: Build Snap Package
        uses: diddlesnaps/snapcraft-multiarch-action@v1
        id: build
        with:
          architecture: ${{ matrix.architecture }}
      - name: Upload Snap Package
        uses: actions/upload-artifact@v3
        with:
          name: overseerr-snap-package-${{ matrix.architecture }}
          path: ${{ steps.build.outputs.snap }}
      - name: Review Snap Package
        uses: diddlesnaps/snapcraft-review-tools-action@v1
        with:
          snap: ${{ steps.build.outputs.snap }}
      - name: Publish Snap Package
        uses: snapcore/action-publish@v1
        with:
          store_login: ${{ secrets.SNAP_LOGIN }}
          snap: ${{ steps.build.outputs.snap }}
          release: ${{ steps.prepare.outputs.RELEASE }}

>>>>>>> 03d5e566
  discord:
    name: Send Discord Notification
    needs: semantic-release
    if: always()
    runs-on: self-hosted
    steps:
      - name: Get Build Job Status
        uses: technote-space/workflow-conclusion-action@v3
      - name: Combine Job Status
        id: status
        run: |
          failures=(neutral, skipped, timed_out, action_required)
          if [[ ${array[@]} =~ $WORKFLOW_CONCLUSION ]]; then
            echo ::set-output name=status::failure
          else
            echo ::set-output name=status::$WORKFLOW_CONCLUSION
          fi
      - name: Post Status to Discord
        uses: sarisia/actions-status-discord@v1
        with:
          webhook: ${{ secrets.DISCORD_WEBHOOK }}
          status: ${{ steps.status.outputs.status }}
          title: ${{ github.workflow }}
          nofail: true<|MERGE_RESOLUTION|>--- conflicted
+++ resolved
@@ -5,7 +5,7 @@
 jobs:
   semantic-release:
     name: Tag and release latest version
-    runs-on: self-hosted
+    runs-on: ubuntu-20.04
     env:
       HUSKY: 0
     steps:
@@ -26,17 +26,6 @@
         with:
           username: ${{ secrets.DOCKER_USERNAME }}
           password: ${{ secrets.DOCKER_TOKEN }}
-<<<<<<< HEAD
-      - name: Install Yarn
-        run: npm install -g yarn
-=======
-      - name: Log in to GitHub Container Registry
-        uses: docker/login-action@v2
-        with:
-          registry: ghcr.io
-          username: ${{ github.repository_owner }}
-          password: ${{ secrets.GITHUB_TOKEN }}
->>>>>>> 03d5e566
       - name: Install dependencies
         run: yarn
       - name: Release
@@ -46,8 +35,6 @@
           DOCKER_PASSWORD: ${{ secrets.DOCKER_PASSWORD }}
         run: npx semantic-release
 
-<<<<<<< HEAD
-=======
   build-snap:
     name: Build Snap Package (${{ matrix.architecture }})
     needs: semantic-release
@@ -78,7 +65,7 @@
             echo ::set-output name=RELEASE::edge
           fi
       - name: Set Up QEMU
-        uses: docker/setup-qemu-action@v2
+        uses: docker/setup-qemu-action@v1
         with:
           image: tonistiigi/binfmt@sha256:df15403e06a03c2f461c1f7938b171fda34a5849eb63a70e2a2109ed5a778bde
       - name: Build Snap Package
@@ -87,7 +74,7 @@
         with:
           architecture: ${{ matrix.architecture }}
       - name: Upload Snap Package
-        uses: actions/upload-artifact@v3
+        uses: actions/upload-artifact@v2
         with:
           name: overseerr-snap-package-${{ matrix.architecture }}
           path: ${{ steps.build.outputs.snap }}
@@ -102,7 +89,6 @@
           snap: ${{ steps.build.outputs.snap }}
           release: ${{ steps.prepare.outputs.RELEASE }}
 
->>>>>>> 03d5e566
   discord:
     name: Send Discord Notification
     needs: semantic-release
