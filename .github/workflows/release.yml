name: Jellyseer Release

on: workflow_dispatch

jobs:
  semantic-release:
    name: Tag and release latest version
<<<<<<< HEAD
    runs-on: ubuntu-20.04
    env:
      HUSKY: 0
=======
    runs-on: ubuntu-22.04
>>>>>>> be047427
    steps:
      - name: Checkout
        uses: actions/checkout@v3
        with:
          fetch-depth: 0
      - name: Set up Node.js
        uses: actions/setup-node@v3
        with:
          node-version: 16
      - name: Set up QEMU
        uses: docker/setup-qemu-action@v2
      - name: Set up Docker Buildx
        uses: docker/setup-buildx-action@v2
      - name: Log in to Docker Hub
        uses: docker/login-action@v2
        with:
          username: ${{ secrets.DOCKER_USERNAME }}
          password: ${{ secrets.DOCKER_TOKEN }}
      - name: Install dependencies
        run: yarn
      - name: Release
        env:
          GITHUB_TOKEN: ${{ secrets.GH_TOKEN }}
          DOCKER_USERNAME: ${{ secrets.DOCKER_USERNAME }}
          DOCKER_PASSWORD: ${{ secrets.DOCKER_PASSWORD }}
        run: npx semantic-release

  build-snap:
    name: Build Snap Package (${{ matrix.architecture }})
    needs: semantic-release
    runs-on: ubuntu-22.04
    strategy:
      fail-fast: false
      matrix:
        architecture:
          - amd64
          - arm64
          - armhf
    steps:
      - name: Checkout Code
        uses: actions/checkout@v3
        with:
          fetch-depth: 0
      - name: Switch to main branch
        run: git checkout main
      - name: Pull latest changes
        run: git pull
      - name: Prepare
        id: prepare
        run: |
          git fetch --prune --tags
          if [[ $GITHUB_REF == refs/tags/* || $GITHUB_REF == refs/heads/master ]]; then
            echo "RELEASE=stable" >> $GITHUB_OUTPUT
          else
            echo "RELEASE=edge" >> $GITHUB_OUTPUT
          fi
      - name: Set Up QEMU
        uses: docker/setup-qemu-action@v1
        with:
          image: tonistiigi/binfmt@sha256:df15403e06a03c2f461c1f7938b171fda34a5849eb63a70e2a2109ed5a778bde
      - name: Build Snap Package
        uses: diddlesnaps/snapcraft-multiarch-action@v1
        id: build
        with:
          architecture: ${{ matrix.architecture }}
      - name: Upload Snap Package
        uses: actions/upload-artifact@v2
        with:
          name: jellyseerr-snap-package-${{ matrix.architecture }}
          path: ${{ steps.build.outputs.snap }}
      - name: Review Snap Package
        uses: diddlesnaps/snapcraft-review-tools-action@v1
        with:
          snap: ${{ steps.build.outputs.snap }}
      - name: Publish Snap Package
        uses: snapcore/action-publish@v1
        env:
          SNAPCRAFT_STORE_CREDENTIALS: ${{ secrets.SNAP_LOGIN }}
        with:
          snap: ${{ steps.build.outputs.snap }}
          release: ${{ steps.prepare.outputs.RELEASE }}

  discord:
    name: Send Discord Notification
    needs: semantic-release
    if: always()
    runs-on: ubuntu-22.04
    steps:
      - name: Get Build Job Status
        uses: technote-space/workflow-conclusion-action@v3
      - name: Combine Job Status
        id: status
        run: |
          failures=(neutral, skipped, timed_out, action_required)
          if [[ ${array[@]} =~ $WORKFLOW_CONCLUSION ]]; then
            echo "status=failure" >> $GITHUB_OUTPUT
          else
            echo "status=$WORKFLOW_CONCLUSION" >> $GITHUB_OUTPUT
          fi
      - name: Post Status to Discord
        uses: sarisia/actions-status-discord@v1
        with:
          webhook: ${{ secrets.DISCORD_WEBHOOK }}
          status: ${{ steps.status.outputs.status }}
          title: ${{ github.workflow }}
          nofail: true<|MERGE_RESOLUTION|>--- conflicted
+++ resolved
@@ -5,13 +5,9 @@
 jobs:
   semantic-release:
     name: Tag and release latest version
-<<<<<<< HEAD
-    runs-on: ubuntu-20.04
+    runs-on: ubuntu-22.04
     env:
       HUSKY: 0
-=======
-    runs-on: ubuntu-22.04
->>>>>>> be047427
     steps:
       - name: Checkout
         uses: actions/checkout@v3
