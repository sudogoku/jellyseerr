--- conflicted
+++ resolved
@@ -74,16 +74,10 @@
     "yup": "^0.32.9"
   },
   "devDependencies": {
-<<<<<<< HEAD
-    "@babel/cli": "^7.12.17",
-    "@commitlint/cli": "^11.0.0",
-    "@commitlint/config-conventional": "^11.0.0",
-    "@fullhuman/postcss-purgecss": "3.0.0",
-=======
     "@babel/cli": "^7.15.7",
     "@commitlint/cli": "^13.1.0",
     "@commitlint/config-conventional": "^13.1.0",
->>>>>>> 6c30d62b
+    "@fullhuman/postcss-purgecss": "3.0.0",
     "@semantic-release/changelog": "^5.0.1",
     "@semantic-release/commit-analyzer": "^9.0.1",
     "@semantic-release/exec": "^5.0.0",
