import Accordion from '@app/components/Common/Accordion';
import ImageFader from '@app/components/Common/ImageFader';
import LoadingSpinner from '@app/components/Common/LoadingSpinner';
import PageTitle from '@app/components/Common/PageTitle';
import LanguagePicker from '@app/components/Layout/LanguagePicker';
import ErrorCallout from '@app/components/Login/ErrorCallout';
import useSettings from '@app/hooks/useSettings';
import { useUser } from '@app/hooks/useUser';
<<<<<<< HEAD
import { MediaServerType } from '@server/constants/server';
import getConfig from 'next/config';
=======
import defineMessages from '@app/utils/defineMessages';
import { Transition } from '@headlessui/react';
import { XCircleIcon } from '@heroicons/react/24/solid';
import { MediaServerType } from '@server/constants/server';
>>>>>>> 54cfeefe
import { useRouter } from 'next/dist/client/router';
import Image from 'next/image';
import { useEffect, useState } from 'react';
import { useIntl } from 'react-intl';
import useSWR from 'swr';
import JellyfinLogin from './JellyfinLogin';
import LocalLogin from './LocalLogin';
import OidcLogin from './OidcLogin';
import PlexLogin from './PlexLogin';

const messages = defineMessages('components.Login', {
  signin: 'Sign In',
  signinheader: 'Sign in to continue',
  useplexaccount: 'Use your Plex account',
  usejellyfinaccount: 'Use your {mediaServerName} account',
  useoverseeerraccount: 'Use your {applicationTitle} account',
  useoidcaccount: 'Use your {OIDCProvider} account',
  authprocessing: 'Authentication in progress...',
});

const Login = () => {
  const intl = useIntl();
  const [error, setError] = useState('');
  const [isProcessing, setProcessing] = useState(false);
  const { user, revalidate } = useUser();
  const router = useRouter();
  const settings = useSettings();

<<<<<<< HEAD
=======
  // Effect that is triggered when the `authToken` comes back from the Plex OAuth
  // We take the token and attempt to sign in. If we get a success message, we will
  // ask swr to revalidate the user which _should_ come back with a valid user.
  useEffect(() => {
    const login = async () => {
      setProcessing(true);
      try {
        const res = await fetch('/api/v1/auth/plex', {
          method: 'POST',
          headers: {
            'Content-Type': 'application/json',
          },
          body: JSON.stringify({ authToken }),
        });
        if (!res.ok) throw new Error(res.statusText, { cause: res });
        const data = await res.json();

        if (data?.id) {
          revalidate();
        }
      } catch (e) {
        let errorData;
        try {
          errorData = await e.cause?.text();
          errorData = JSON.parse(errorData);
        } catch {
          /* empty */
        }
        setError(errorData?.message);
        setAuthToken(undefined);
        setProcessing(false);
      }
    };
    if (authToken) {
      login();
    }
  }, [authToken, revalidate]);

>>>>>>> 54cfeefe
  // Effect that is triggered whenever `useUser`'s user changes. If we get a new
  // valid user, we redirect the user to the home page as the login was successful.
  useEffect(() => {
    if (user) {
      router.push('/');
    }
  }, [user, router]);

  const { data: backdrops } = useSWR<string[]>('/api/v1/backdrops', {
    refreshInterval: 0,
    refreshWhenHidden: false,
    revalidateOnFocus: false,
  });

<<<<<<< HEAD
  const loginSections = [
    {
      // Media Server Login
      title:
        settings.currentSettings.mediaServerType == MediaServerType.PLEX
          ? intl.formatMessage(messages.useplexaccount)
          : intl.formatMessage(messages.usejellyfinaccount, {
              mediaServerName:
                publicRuntimeConfig.JELLYFIN_TYPE == 'emby'
                  ? 'Emby'
                  : 'Jellyfin',
            }),
      enabled: settings.currentSettings.mediaServerLogin,
      content:
        settings.currentSettings.mediaServerType == MediaServerType.PLEX ? (
          <PlexLogin
            onAuthenticated={revalidate}
            isProcessing={isProcessing}
            setProcessing={setProcessing}
            onError={(err) => setError(err)}
          />
        ) : (
          <JellyfinLogin onAuthenticated={revalidate} />
        ),
    },
    {
      // Local Login
      title: intl.formatMessage(messages.useoverseeerraccount, {
        applicationTitle: settings.currentSettings.applicationTitle,
      }),
      enabled: settings.currentSettings.localLogin,
      content: <LocalLogin revalidate={revalidate} />,
    },
    {
      // OIDC Login
      title: intl.formatMessage(messages.useoidcaccount, {
        OIDCProvider: settings.currentSettings.oidcProviderName,
      }),
      enabled: settings.currentSettings.oidcLogin,
      content: (
        <OidcLogin
          revalidate={revalidate}
          hasError={error !== ''}
          onError={setError}
          isProcessing={isProcessing}
          setProcessing={setProcessing}
        />
      ),
    },
  ];
=======
  const mediaServerFormatValues = {
    mediaServerName:
      settings.currentSettings.mediaServerType === MediaServerType.JELLYFIN
        ? 'Jellyfin'
        : settings.currentSettings.mediaServerType === MediaServerType.EMBY
        ? 'Emby'
        : undefined,
  };
>>>>>>> 54cfeefe

  return (
    <div className="relative flex min-h-screen flex-col bg-gray-900 py-14">
      <PageTitle title={intl.formatMessage(messages.signin)} />
      <ImageFader
        backgroundImages={
          backdrops?.map(
            (backdrop) => `https://image.tmdb.org/t/p/original${backdrop}`
          ) ?? []
        }
      />
      <div className="absolute top-4 right-4 z-50">
        <LanguagePicker />
      </div>
      <div className="relative z-40 mt-10 flex flex-col items-center px-4 sm:mx-auto sm:w-full sm:max-w-md">
        <div className="relative h-48 w-full max-w-full">
          <Image src="/logo_stacked.svg" alt="Logo" fill />
        </div>
        <h2 className="mt-12 text-center text-3xl font-extrabold leading-9 text-gray-100">
          {intl.formatMessage(messages.signinheader)}
        </h2>
      </div>
      <div className="relative z-50 mt-8 sm:mx-auto sm:w-full sm:max-w-md">
        <div
          className="overflow-hidden bg-gray-800 bg-opacity-50 shadow sm:rounded-lg"
          style={{ backdropFilter: 'blur(5px)' }}
        >
          <>
            <ErrorCallout error={error} />
            {isProcessing ? (
              <div className="px-10 py-8">
                <h3 className="text-center text-xl font-semibold text-gray-400">
                  {intl.formatMessage(messages.authprocessing)}
                </h3>
                <LoadingSpinner />
              </div>
<<<<<<< HEAD
            ) : (
              <Accordion single atLeastOne>
                {({ openIndexes, handleClick, AccordionContent }) => (
                  <>
                    {loginSections
                      .filter((section) => section.enabled)
                      .map((section, i) => (
                        <div key={i}>
                          <button
                            className={`w-full cursor-default bg-gray-800 bg-opacity-70 py-2 text-center text-sm font-bold text-gray-400 transition-colors duration-200 hover:cursor-pointer hover:bg-gray-700 focus:outline-none ${
                              openIndexes.includes(i) && 'text-indigo-500'
                            }`}
                            onClick={() => handleClick(i)}
                          >
                            {section.title}
                          </button>
                          <AccordionContent isOpen={openIndexes.includes(i)}>
                            <div className="px-10 py-8">{section.content}</div>
                          </AccordionContent>
=======
            </Transition>
            <Accordion single atLeastOne>
              {({ openIndexes, handleClick, AccordionContent }) => (
                <>
                  <button
                    className={`w-full cursor-default bg-gray-800 bg-opacity-70 py-2 text-center text-sm font-bold text-gray-400 transition-colors duration-200 focus:outline-none sm:rounded-t-lg ${
                      openIndexes.includes(0) && 'text-indigo-500'
                    } ${
                      settings.currentSettings.localLogin &&
                      'hover:cursor-pointer hover:bg-gray-700'
                    }`}
                    onClick={() => handleClick(0)}
                    disabled={!settings.currentSettings.localLogin}
                  >
                    {settings.currentSettings.mediaServerType ==
                    MediaServerType.PLEX
                      ? intl.formatMessage(messages.signinwithplex)
                      : intl.formatMessage(
                          messages.signinwithjellyfin,
                          mediaServerFormatValues
                        )}
                  </button>
                  <AccordionContent isOpen={openIndexes.includes(0)}>
                    <div className="px-10 py-8">
                      {settings.currentSettings.mediaServerType ==
                      MediaServerType.PLEX ? (
                        <PlexLoginButton
                          isProcessing={isProcessing}
                          onAuthToken={(authToken) => setAuthToken(authToken)}
                        />
                      ) : (
                        <JellyfinLogin revalidate={revalidate} />
                      )}
                    </div>
                  </AccordionContent>
                  {settings.currentSettings.localLogin && (
                    <div>
                      <button
                        className={`w-full cursor-default bg-gray-800 bg-opacity-70 py-2 text-center text-sm font-bold text-gray-400 transition-colors duration-200 hover:cursor-pointer hover:bg-gray-700 focus:outline-none ${
                          openIndexes.includes(1)
                            ? 'text-indigo-500'
                            : 'sm:rounded-b-lg'
                        }`}
                        onClick={() => handleClick(1)}
                      >
                        {intl.formatMessage(messages.signinwithoverseerr, {
                          applicationTitle:
                            settings.currentSettings.applicationTitle,
                        })}
                      </button>
                      <AccordionContent isOpen={openIndexes.includes(1)}>
                        <div className="px-10 py-8">
                          <LocalLogin revalidate={revalidate} />
>>>>>>> 54cfeefe
                        </div>
                      ))}
                  </>
                )}
              </Accordion>
            )}
          </>
        </div>
      </div>
    </div>
  );
};

export default Login;<|MERGE_RESOLUTION|>--- conflicted
+++ resolved
@@ -6,15 +6,8 @@
 import ErrorCallout from '@app/components/Login/ErrorCallout';
 import useSettings from '@app/hooks/useSettings';
 import { useUser } from '@app/hooks/useUser';
-<<<<<<< HEAD
+import defineMessages from '@app/utils/defineMessages';
 import { MediaServerType } from '@server/constants/server';
-import getConfig from 'next/config';
-=======
-import defineMessages from '@app/utils/defineMessages';
-import { Transition } from '@headlessui/react';
-import { XCircleIcon } from '@heroicons/react/24/solid';
-import { MediaServerType } from '@server/constants/server';
->>>>>>> 54cfeefe
 import { useRouter } from 'next/dist/client/router';
 import Image from 'next/image';
 import { useEffect, useState } from 'react';
@@ -43,47 +36,6 @@
   const router = useRouter();
   const settings = useSettings();
 
-<<<<<<< HEAD
-=======
-  // Effect that is triggered when the `authToken` comes back from the Plex OAuth
-  // We take the token and attempt to sign in. If we get a success message, we will
-  // ask swr to revalidate the user which _should_ come back with a valid user.
-  useEffect(() => {
-    const login = async () => {
-      setProcessing(true);
-      try {
-        const res = await fetch('/api/v1/auth/plex', {
-          method: 'POST',
-          headers: {
-            'Content-Type': 'application/json',
-          },
-          body: JSON.stringify({ authToken }),
-        });
-        if (!res.ok) throw new Error(res.statusText, { cause: res });
-        const data = await res.json();
-
-        if (data?.id) {
-          revalidate();
-        }
-      } catch (e) {
-        let errorData;
-        try {
-          errorData = await e.cause?.text();
-          errorData = JSON.parse(errorData);
-        } catch {
-          /* empty */
-        }
-        setError(errorData?.message);
-        setAuthToken(undefined);
-        setProcessing(false);
-      }
-    };
-    if (authToken) {
-      login();
-    }
-  }, [authToken, revalidate]);
-
->>>>>>> 54cfeefe
   // Effect that is triggered whenever `useUser`'s user changes. If we get a new
   // valid user, we redirect the user to the home page as the login was successful.
   useEffect(() => {
@@ -98,19 +50,25 @@
     revalidateOnFocus: false,
   });
 
-<<<<<<< HEAD
+  const mediaServerFormatValues = {
+    mediaServerName:
+      settings.currentSettings.mediaServerType === MediaServerType.JELLYFIN
+        ? 'Jellyfin'
+        : settings.currentSettings.mediaServerType === MediaServerType.EMBY
+        ? 'Emby'
+        : undefined,
+  };
+
   const loginSections = [
     {
       // Media Server Login
       title:
         settings.currentSettings.mediaServerType == MediaServerType.PLEX
           ? intl.formatMessage(messages.useplexaccount)
-          : intl.formatMessage(messages.usejellyfinaccount, {
-              mediaServerName:
-                publicRuntimeConfig.JELLYFIN_TYPE == 'emby'
-                  ? 'Emby'
-                  : 'Jellyfin',
-            }),
+          : intl.formatMessage(
+              messages.usejellyfinaccount,
+              mediaServerFormatValues
+            ),
       enabled: settings.currentSettings.mediaServerLogin,
       content:
         settings.currentSettings.mediaServerType == MediaServerType.PLEX ? (
@@ -149,16 +107,6 @@
       ),
     },
   ];
-=======
-  const mediaServerFormatValues = {
-    mediaServerName:
-      settings.currentSettings.mediaServerType === MediaServerType.JELLYFIN
-        ? 'Jellyfin'
-        : settings.currentSettings.mediaServerType === MediaServerType.EMBY
-        ? 'Emby'
-        : undefined,
-  };
->>>>>>> 54cfeefe
 
   return (
     <div className="relative flex min-h-screen flex-col bg-gray-900 py-14">
@@ -195,7 +143,6 @@
                 </h3>
                 <LoadingSpinner />
               </div>
-<<<<<<< HEAD
             ) : (
               <Accordion single atLeastOne>
                 {({ openIndexes, handleClick, AccordionContent }) => (
@@ -215,61 +162,6 @@
                           <AccordionContent isOpen={openIndexes.includes(i)}>
                             <div className="px-10 py-8">{section.content}</div>
                           </AccordionContent>
-=======
-            </Transition>
-            <Accordion single atLeastOne>
-              {({ openIndexes, handleClick, AccordionContent }) => (
-                <>
-                  <button
-                    className={`w-full cursor-default bg-gray-800 bg-opacity-70 py-2 text-center text-sm font-bold text-gray-400 transition-colors duration-200 focus:outline-none sm:rounded-t-lg ${
-                      openIndexes.includes(0) && 'text-indigo-500'
-                    } ${
-                      settings.currentSettings.localLogin &&
-                      'hover:cursor-pointer hover:bg-gray-700'
-                    }`}
-                    onClick={() => handleClick(0)}
-                    disabled={!settings.currentSettings.localLogin}
-                  >
-                    {settings.currentSettings.mediaServerType ==
-                    MediaServerType.PLEX
-                      ? intl.formatMessage(messages.signinwithplex)
-                      : intl.formatMessage(
-                          messages.signinwithjellyfin,
-                          mediaServerFormatValues
-                        )}
-                  </button>
-                  <AccordionContent isOpen={openIndexes.includes(0)}>
-                    <div className="px-10 py-8">
-                      {settings.currentSettings.mediaServerType ==
-                      MediaServerType.PLEX ? (
-                        <PlexLoginButton
-                          isProcessing={isProcessing}
-                          onAuthToken={(authToken) => setAuthToken(authToken)}
-                        />
-                      ) : (
-                        <JellyfinLogin revalidate={revalidate} />
-                      )}
-                    </div>
-                  </AccordionContent>
-                  {settings.currentSettings.localLogin && (
-                    <div>
-                      <button
-                        className={`w-full cursor-default bg-gray-800 bg-opacity-70 py-2 text-center text-sm font-bold text-gray-400 transition-colors duration-200 hover:cursor-pointer hover:bg-gray-700 focus:outline-none ${
-                          openIndexes.includes(1)
-                            ? 'text-indigo-500'
-                            : 'sm:rounded-b-lg'
-                        }`}
-                        onClick={() => handleClick(1)}
-                      >
-                        {intl.formatMessage(messages.signinwithoverseerr, {
-                          applicationTitle:
-                            settings.currentSettings.applicationTitle,
-                        })}
-                      </button>
-                      <AccordionContent isOpen={openIndexes.includes(1)}>
-                        <div className="px-10 py-8">
-                          <LocalLogin revalidate={revalidate} />
->>>>>>> 54cfeefe
                         </div>
                       ))}
                   </>
