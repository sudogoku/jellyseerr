import Badge from '@app/components/Common/Badge';
import Button from '@app/components/Common/Button';
import CachedImage from '@app/components/Common/CachedImage';
import LoadingSpinner from '@app/components/Common/LoadingSpinner';
import Modal from '@app/components/Common/Modal';
import PageTitle from '@app/components/Common/PageTitle';
import IssueComment from '@app/components/IssueDetails/IssueComment';
import IssueDescription from '@app/components/IssueDetails/IssueDescription';
import { issueOptions } from '@app/components/IssueModal/constants';
import useDeepLinks from '@app/hooks/useDeepLinks';
import useSettings from '@app/hooks/useSettings';
import { Permission, useUser } from '@app/hooks/useUser';
import globalMessages from '@app/i18n/globalMessages';
import Error from '@app/pages/_error';
import { Transition } from '@headlessui/react';
import {
  ChatBubbleOvalLeftEllipsisIcon,
  CheckCircleIcon,
  PlayIcon,
  ServerIcon,
} from '@heroicons/react/24/outline';
import { ArrowPathIcon } from '@heroicons/react/24/solid';
import { IssueStatus } from '@server/constants/issue';
import { MediaType } from '@server/constants/media';
import { MediaServerType } from '@server/constants/server';
import type Issue from '@server/entity/Issue';
import type { MovieDetails } from '@server/models/Movie';
import type { TvDetails } from '@server/models/Tv';
import axios from 'axios';
import { Field, Form, Formik } from 'formik';
import getConfig from 'next/config';
import Link from 'next/link';
import { useRouter } from 'next/router';
import { useState } from 'react';
import { defineMessages, FormattedRelativeTime, useIntl } from 'react-intl';
import { useToasts } from 'react-toast-notifications';
import useSWR from 'swr';
import * as Yup from 'yup';

const messages = defineMessages({
  openedby: '#{issueId} opened {relativeTime} by {username}',
  closeissue: 'Close Issue',
  closeissueandcomment: 'Close with Comment',
  leavecomment: 'Comment',
  comments: 'Comments',
  reopenissue: 'Reopen Issue',
  reopenissueandcomment: 'Reopen with Comment',
  issuepagetitle: 'Issue',
  playonplex: 'Play on {mediaServerName}',
  play4konplex: 'Play in 4K on {mediaServerName}',
  openinarr: 'Open in {arr}',
  openin4karr: 'Open in 4K {arr}',
  toasteditdescriptionsuccess: 'Issue description edited successfully!',
  toasteditdescriptionfailed:
    'Something went wrong while editing the issue description.',
  toaststatusupdated: 'Issue status updated successfully!',
  toaststatusupdatefailed:
    'Something went wrong while updating the issue status.',
  issuetype: 'Type',
  lastupdated: 'Last Updated',
  problemseason: 'Affected Season',
  allseasons: 'All Seasons',
  season: 'Season {seasonNumber}',
  problemepisode: 'Affected Episode',
  allepisodes: 'All Episodes',
  episode: 'Episode {episodeNumber}',
  deleteissue: 'Delete Issue',
  deleteissueconfirm: 'Are you sure you want to delete this issue?',
  toastissuedeleted: 'Issue deleted successfully!',
  toastissuedeletefailed: 'Something went wrong while deleting the issue.',
  nocomments: 'No comments.',
  unknownissuetype: 'Unknown',
  commentplaceholder: 'Add a comment…',
});

const isMovie = (movie: MovieDetails | TvDetails): movie is MovieDetails => {
  return (movie as MovieDetails).title !== undefined;
};

const IssueDetails = () => {
  const { addToast } = useToasts();
  const router = useRouter();
  const intl = useIntl();
  const [showDeleteModal, setShowDeleteModal] = useState(false);
  const { user: currentUser, hasPermission } = useUser();
  const { data: issueData, mutate: revalidateIssue } = useSWR<Issue>(
    `/api/v1/issue/${router.query.issueId}`
  );
  const { data, error } = useSWR<MovieDetails | TvDetails>(
    issueData?.media.tmdbId
      ? `/api/v1/${issueData.media.mediaType}/${issueData.media.tmdbId}`
      : null
  );

  const { mediaUrl, mediaUrl4k } = useDeepLinks({
    mediaUrl: data?.mediaInfo?.mediaUrl,
    mediaUrl4k: data?.mediaInfo?.mediaUrl4k,
    iOSPlexUrl: data?.mediaInfo?.iOSPlexUrl,
    iOSPlexUrl4k: data?.mediaInfo?.iOSPlexUrl4k,
  });

  const CommentSchema = Yup.object().shape({
    message: Yup.string().required(),
  });

  const issueOption = issueOptions.find(
    (opt) => opt.issueType === issueData?.issueType
  );
  const settings = useSettings();
  const { publicRuntimeConfig } = getConfig();

  if (!data && !error) {
    return <LoadingSpinner />;
  }

  if (!data || !issueData) {
    return <Error statusCode={404} />;
  }

  const belongsToUser = issueData.createdBy.id === currentUser?.id;

  const [firstComment, ...otherComments] = issueData.comments;

  const editFirstComment = async (newMessage: string) => {
    try {
      await axios.put(`/api/v1/issueComment/${firstComment.id}`, {
        message: newMessage,
      });

      addToast(intl.formatMessage(messages.toasteditdescriptionsuccess), {
        appearance: 'success',
        autoDismiss: true,
      });
      revalidateIssue();
    } catch (e) {
      addToast(intl.formatMessage(messages.toasteditdescriptionfailed), {
        appearance: 'error',
        autoDismiss: true,
      });
    }
  };

  const updateIssueStatus = async (newStatus: 'open' | 'resolved') => {
    try {
      await axios.post(`/api/v1/issue/${issueData.id}/${newStatus}`);

      addToast(intl.formatMessage(messages.toaststatusupdated), {
        appearance: 'success',
        autoDismiss: true,
      });
      revalidateIssue();
    } catch (e) {
      addToast(intl.formatMessage(messages.toaststatusupdatefailed), {
        appearance: 'error',
        autoDismiss: true,
      });
    }
  };

  const deleteIssue = async () => {
    try {
      await axios.delete(`/api/v1/issue/${issueData.id}`);

      addToast(intl.formatMessage(messages.toastissuedeleted), {
        appearance: 'success',
        autoDismiss: true,
      });
      router.push('/issues');
    } catch (e) {
      addToast(intl.formatMessage(messages.toastissuedeletefailed), {
        appearance: 'error',
        autoDismiss: true,
      });
    }
  };

  const title = isMovie(data) ? data.title : data.name;
  const releaseYear = isMovie(data) ? data.releaseDate : data.firstAirDate;

  return (
    <div
      className="media-page"
      style={{
        height: 493,
      }}
    >
      <PageTitle title={[intl.formatMessage(messages.issuepagetitle), title]} />
      <Transition
        as="div"
        enter="transition opacity-0 duration-300"
        enterFrom="opacity-0"
        enterTo="opacity-100"
        leave="transition opacity-100 duration-300"
        leaveFrom="opacity-100"
        leaveTo="opacity-0"
        show={showDeleteModal}
      >
        <Modal
          title={intl.formatMessage(messages.deleteissue)}
          onCancel={() => setShowDeleteModal(false)}
          onOk={() => deleteIssue()}
          okText={intl.formatMessage(messages.deleteissue)}
          okButtonType="danger"
        >
          {intl.formatMessage(messages.deleteissueconfirm)}
        </Modal>
      </Transition>
      {data.backdropPath && (
        <div className="media-page-bg-image">
          <CachedImage
            alt=""
            src={`https://image.tmdb.org/t/p/w1920_and_h800_multi_faces/${data.backdropPath}`}
            layout="fill"
            objectFit="cover"
            priority
          />
          <div
            className="absolute inset-0"
            style={{
              backgroundImage:
                'linear-gradient(180deg, rgba(17, 24, 39, 0.47) 0%, rgba(17, 24, 39, 1) 100%)',
            }}
          />
        </div>
      )}
      <div className="media-header">
        <div className="media-poster">
          <CachedImage
            src={
              data.posterPath
                ? `https://image.tmdb.org/t/p/w600_and_h900_bestv2${data.posterPath}`
                : '/images/overseerr_poster_not_found.png'
            }
            alt=""
            layout="responsive"
            width={600}
            height={900}
            priority
          />
        </div>
        <div className="media-title">
          <div className="media-status">
            {issueData.status === IssueStatus.OPEN && (
              <Badge badgeType="warning">
                {intl.formatMessage(globalMessages.open)}
              </Badge>
            )}
            {issueData.status === IssueStatus.RESOLVED && (
              <Badge badgeType="success">
                {intl.formatMessage(globalMessages.resolved)}
              </Badge>
            )}
          </div>
          <h1>
            <Link
              href={`/${
                issueData.media.mediaType === MediaType.MOVIE ? 'movie' : 'tv'
              }/${data.id}`}
            >
              <a className="hover:underline">{title}</a>
            </Link>{' '}
            {releaseYear && (
              <span className="media-year">({releaseYear.slice(0, 4)})</span>
            )}
          </h1>
          <span className="media-attributes">
            {intl.formatMessage(messages.openedby, {
              issueId: issueData.id,
              username: (
                <Link
                  href={
                    belongsToUser
                      ? '/profile'
                      : `/users/${issueData.createdBy.id}`
                  }
                >
                  <a className="group ml-1 inline-flex h-full items-center xl:ml-1.5">
                    <img
                      className="mr-0.5 h-5 w-5 scale-100 transform-gpu rounded-full object-cover transition duration-300 group-hover:scale-105 xl:mr-1 xl:h-6 xl:w-6"
                      src={issueData.createdBy.avatar}
                      alt=""
                    />
                    <span className="font-semibold text-gray-100 transition duration-300 group-hover:text-white group-hover:underline">
                      {issueData.createdBy.displayName}
                    </span>
                  </a>
                </Link>
              ),
              relativeTime: (
                <FormattedRelativeTime
                  value={Math.floor(
                    (new Date(issueData.createdAt).getTime() - Date.now()) /
                      1000
                  )}
                  updateIntervalInSeconds={1}
                  numeric="auto"
                />
              ),
            })}
          </span>
        </div>
      </div>
      <div className="relative z-10 mt-6 flex text-gray-300">
        <div className="flex-1 lg:pr-4">
          <IssueDescription
            description={firstComment.message}
            belongsToUser={belongsToUser}
            commentCount={otherComments.length}
            onEdit={(newMessage) => {
              editFirstComment(newMessage);
            }}
            onDelete={() => setShowDeleteModal(true)}
          />
          <div className="mt-8 lg:hidden">
            <div className="media-facts">
              <div className="media-fact">
                <span>{intl.formatMessage(messages.issuetype)}</span>
                <span className="media-fact-value">
                  {intl.formatMessage(
                    issueOption?.name ?? messages.unknownissuetype
                  )}
                </span>
              </div>
              {issueData.media.mediaType === MediaType.TV && (
                <>
                  <div className="media-fact">
                    <span>{intl.formatMessage(messages.problemseason)}</span>
                    <span className="media-fact-value">
                      {intl.formatMessage(
                        issueData.problemSeason > 0
                          ? messages.season
                          : messages.allseasons,
                        { seasonNumber: issueData.problemSeason }
                      )}
                    </span>
                  </div>
                  {issueData.problemSeason > 0 && (
                    <div className="media-fact">
                      <span>{intl.formatMessage(messages.problemepisode)}</span>
                      <span className="media-fact-value">
                        {intl.formatMessage(
                          issueData.problemEpisode > 0
                            ? messages.episode
                            : messages.allepisodes,
                          { episodeNumber: issueData.problemEpisode }
                        )}
                      </span>
                    </div>
                  )}
                </>
              )}
              <div className="media-fact">
                <span>{intl.formatMessage(messages.lastupdated)}</span>
                <span className="media-fact-value">
                  <FormattedRelativeTime
                    value={Math.floor(
                      (new Date(issueData.updatedAt).getTime() - Date.now()) /
                        1000
                    )}
                    updateIntervalInSeconds={1}
                    numeric="auto"
                  />
                </span>
              </div>
            </div>
            <div className="mt-4 mb-6 flex flex-col space-y-2">
              {issueData?.media.mediaUrl && (
                <Button
                  as="a"
                  href={mediaUrl}
                  target="_blank"
                  rel="noreferrer"
                  className="w-full"
                  buttonType="ghost"
                >
                  <PlayIcon />
                  <span>
                    {publicRuntimeConfig.JELLYFIN_TYPE == 'emby'
                      ? intl.formatMessage(messages.playonplex, {
                          mediaServerName: 'Emby',
                        })
                      : settings.currentSettings.mediaServerType ===
                        MediaServerType.PLEX
                      ? intl.formatMessage(messages.playonplex, {
                          mediaServerName: 'Plex',
                        })
                      : intl.formatMessage(messages.playonplex, {
                          mediaServerName: 'Jellyfin',
                        })}
                  </span>
                </Button>
              )}
<<<<<<< HEAD
              {issueData?.media.serviceUrl && hasPermission(Permission.ADMIN) && (
                <Button
                  as="a"
                  href={issueData?.media.serviceUrl}
                  target="_blank"
                  rel="noreferrer"
                  className="w-full"
                  buttonType="ghost"
                >
                  <ServerIcon />
                  <span>
                    {intl.formatMessage(messages.openinarr, {
                      arr:
                        issueData.media.mediaType === MediaType.MOVIE
                          ? 'Radarr'
                          : 'Sonarr',
                    })}
                  </span>
                </Button>
              )}
              {issueData?.media.mediaUrl4k && (
=======
              {issueData?.media.serviceUrl &&
                hasPermission(Permission.ADMIN) && (
                  <Button
                    as="a"
                    href={issueData?.media.serviceUrl}
                    target="_blank"
                    rel="noreferrer"
                    className="w-full"
                    buttonType="ghost"
                  >
                    <ServerIcon />
                    <span>
                      {intl.formatMessage(messages.openinarr, {
                        arr:
                          issueData.media.mediaType === MediaType.MOVIE
                            ? 'Radarr'
                            : 'Sonarr',
                      })}
                    </span>
                  </Button>
                )}
              {issueData?.media.plexUrl4k && (
>>>>>>> 51b05cd8
                <Button
                  as="a"
                  href={mediaUrl4k}
                  target="_blank"
                  rel="noreferrer"
                  className="w-full"
                  buttonType="ghost"
                >
                  <PlayIcon />
                  <span>
                    {publicRuntimeConfig.JELLYFIN_TYPE == 'emby'
                      ? intl.formatMessage(messages.play4konplex, {
                          mediaServerName: 'Emby',
                        })
                      : settings.currentSettings.mediaServerType ===
                        MediaServerType.PLEX
                      ? intl.formatMessage(messages.play4konplex, {
                          mediaServerName: 'Plex',
                        })
                      : intl.formatMessage(messages.play4konplex, {
                          mediaServerName: 'Jellyfin',
                        })}
                  </span>
                </Button>
              )}
              {issueData?.media.serviceUrl4k &&
                hasPermission(Permission.ADMIN) && (
                  <Button
                    as="a"
                    href={issueData?.media.serviceUrl4k}
                    target="_blank"
                    rel="noreferrer"
                    className="w-full"
                    buttonType="ghost"
                  >
                    <ServerIcon />
                    <span>
                      {intl.formatMessage(messages.openin4karr, {
                        arr:
                          issueData.media.mediaType === MediaType.MOVIE
                            ? 'Radarr'
                            : 'Sonarr',
                      })}
                    </span>
                  </Button>
                )}
            </div>
          </div>
          <div className="mt-6">
            <div className="font-semibold text-gray-100 lg:text-xl">
              {intl.formatMessage(messages.comments)}
            </div>
            {otherComments.map((comment) => (
              <IssueComment
                comment={comment}
                key={`issue-comment-${comment.id}`}
                isReversed={issueData.createdBy.id === comment.user.id}
                isActiveUser={comment.user.id === currentUser?.id}
                onUpdate={() => revalidateIssue()}
              />
            ))}
            {otherComments.length === 0 && (
              <div className="mt-4 mb-10 text-gray-400">
                <span>{intl.formatMessage(messages.nocomments)}</span>
              </div>
            )}
            {(hasPermission(Permission.MANAGE_ISSUES) || belongsToUser) && (
              <Formik
                initialValues={{
                  message: '',
                }}
                validationSchema={CommentSchema}
                onSubmit={async (values, { resetForm }) => {
                  await axios.post(`/api/v1/issue/${issueData?.id}/comment`, {
                    message: values.message,
                  });
                  revalidateIssue();
                  resetForm();
                }}
              >
                {({ isValid, isSubmitting, values, handleSubmit }) => {
                  return (
                    <Form>
                      <div className="my-6">
                        <Field
                          id="message"
                          name="message"
                          as="textarea"
                          placeholder={intl.formatMessage(
                            messages.commentplaceholder
                          )}
                          className="h-20"
                        />
                        <div className="mt-4 flex items-center justify-end space-x-2">
                          {(hasPermission(Permission.MANAGE_ISSUES) ||
                            belongsToUser) && (
                            <>
                              {issueData.status === IssueStatus.OPEN ? (
                                <Button
                                  type="button"
                                  buttonType="danger"
                                  onClick={async () => {
                                    await updateIssueStatus('resolved');

                                    if (values.message) {
                                      handleSubmit();
                                    }
                                  }}
                                >
                                  <CheckCircleIcon />
                                  <span>
                                    {intl.formatMessage(
                                      values.message
                                        ? messages.closeissueandcomment
                                        : messages.closeissue
                                    )}
                                  </span>
                                </Button>
                              ) : (
                                <Button
                                  type="button"
                                  buttonType="default"
                                  onClick={async () => {
                                    await updateIssueStatus('open');

                                    if (values.message) {
                                      handleSubmit();
                                    }
                                  }}
                                >
                                  <ArrowPathIcon />
                                  <span>
                                    {intl.formatMessage(
                                      values.message
                                        ? messages.reopenissueandcomment
                                        : messages.reopenissue
                                    )}
                                  </span>
                                </Button>
                              )}
                            </>
                          )}
                          <Button
                            type="submit"
                            buttonType="primary"
                            disabled={
                              !isValid || isSubmitting || !values.message
                            }
                          >
                            <ChatBubbleOvalLeftEllipsisIcon />
                            <span>
                              {intl.formatMessage(messages.leavecomment)}
                            </span>
                          </Button>
                        </div>
                      </div>
                    </Form>
                  );
                }}
              </Formik>
            )}
          </div>
        </div>
        <div className="hidden lg:block lg:w-80 lg:pl-4">
          <div className="media-facts">
            <div className="media-fact">
              <span>{intl.formatMessage(messages.issuetype)}</span>
              <span className="media-fact-value">
                {intl.formatMessage(
                  issueOption?.name ?? messages.unknownissuetype
                )}
              </span>
            </div>
            {issueData.media.mediaType === MediaType.TV && (
              <>
                <div className="media-fact">
                  <span>{intl.formatMessage(messages.problemseason)}</span>
                  <span className="media-fact-value">
                    {intl.formatMessage(
                      issueData.problemSeason > 0
                        ? messages.season
                        : messages.allseasons,
                      { seasonNumber: issueData.problemSeason }
                    )}
                  </span>
                </div>
                {issueData.problemSeason > 0 && (
                  <div className="media-fact">
                    <span>{intl.formatMessage(messages.problemepisode)}</span>
                    <span className="media-fact-value">
                      {intl.formatMessage(
                        issueData.problemEpisode > 0
                          ? messages.episode
                          : messages.allepisodes,
                        { episodeNumber: issueData.problemEpisode }
                      )}
                    </span>
                  </div>
                )}
              </>
            )}
            <div className="media-fact">
              <span>{intl.formatMessage(messages.lastupdated)}</span>
              <span className="media-fact-value">
                <FormattedRelativeTime
                  value={Math.floor(
                    (new Date(issueData.updatedAt).getTime() - Date.now()) /
                      1000
                  )}
                  updateIntervalInSeconds={1}
                  numeric="auto"
                />
              </span>
            </div>
          </div>
          <div className="mt-4 mb-6 flex flex-col space-y-2">
            {issueData?.media.mediaUrl && (
              <Button
                as="a"
                href={mediaUrl}
                target="_blank"
                rel="noreferrer"
                className="w-full"
                buttonType="ghost"
              >
                <PlayIcon />
                <span>
                  {publicRuntimeConfig.JELLYFIN_TYPE == 'emby'
                    ? intl.formatMessage(messages.playonplex, {
                        mediaServerName: 'Emby',
                      })
                    : settings.currentSettings.mediaServerType ===
                      MediaServerType.PLEX
                    ? intl.formatMessage(messages.playonplex, {
                        mediaServerName: 'Plex',
                      })
                    : intl.formatMessage(messages.playonplex, {
                        mediaServerName: 'Jellyfin',
                      })}
                </span>
              </Button>
            )}
            {issueData?.media.serviceUrl && hasPermission(Permission.ADMIN) && (
              <Button
                as="a"
                href={issueData?.media.serviceUrl}
                target="_blank"
                rel="noreferrer"
                className="w-full"
                buttonType="ghost"
              >
                <ServerIcon />
                <span>
                  {intl.formatMessage(messages.openinarr, {
                    arr:
                      issueData.media.mediaType === MediaType.MOVIE
                        ? 'Radarr'
                        : 'Sonarr',
                  })}
                </span>
              </Button>
            )}
            {issueData?.media.mediaUrl4k && (
              <Button
                as="a"
                href={mediaUrl4k}
                target="_blank"
                rel="noreferrer"
                className="w-full"
                buttonType="ghost"
              >
                <PlayIcon />
                <span>
                  {publicRuntimeConfig.JELLYFIN_TYPE == 'emby'
                    ? intl.formatMessage(messages.play4konplex, {
                        mediaServerName: 'Emby',
                      })
                    : settings.currentSettings.mediaServerType ===
                      MediaServerType.PLEX
                    ? intl.formatMessage(messages.play4konplex, {
                        mediaServerName: 'Plex',
                      })
                    : intl.formatMessage(messages.play4konplex, {
                        mediaServerName: 'Jellyfin',
                      })}
                </span>
              </Button>
            )}
            {issueData?.media.serviceUrl4k &&
              hasPermission(Permission.ADMIN) && (
                <Button
                  as="a"
                  href={issueData?.media.serviceUrl4k}
                  target="_blank"
                  rel="noreferrer"
                  className="w-full"
                  buttonType="ghost"
                >
                  <ServerIcon />
                  <span>
                    {intl.formatMessage(messages.openin4karr, {
                      arr:
                        issueData.media.mediaType === MediaType.MOVIE
                          ? 'Radarr'
                          : 'Sonarr',
                    })}
                  </span>
                </Button>
              )}
          </div>
        </div>
      </div>
      <div className="extra-bottom-space" />
    </div>
  );
};

export default IssueDetails;<|MERGE_RESOLUTION|>--- conflicted
+++ resolved
@@ -390,29 +390,6 @@
                   </span>
                 </Button>
               )}
-<<<<<<< HEAD
-              {issueData?.media.serviceUrl && hasPermission(Permission.ADMIN) && (
-                <Button
-                  as="a"
-                  href={issueData?.media.serviceUrl}
-                  target="_blank"
-                  rel="noreferrer"
-                  className="w-full"
-                  buttonType="ghost"
-                >
-                  <ServerIcon />
-                  <span>
-                    {intl.formatMessage(messages.openinarr, {
-                      arr:
-                        issueData.media.mediaType === MediaType.MOVIE
-                          ? 'Radarr'
-                          : 'Sonarr',
-                    })}
-                  </span>
-                </Button>
-              )}
-              {issueData?.media.mediaUrl4k && (
-=======
               {issueData?.media.serviceUrl &&
                 hasPermission(Permission.ADMIN) && (
                   <Button
@@ -434,8 +411,7 @@
                     </span>
                   </Button>
                 )}
-              {issueData?.media.plexUrl4k && (
->>>>>>> 51b05cd8
+              {issueData?.media.mediaUrl4k && (
                 <Button
                   as="a"
                   href={mediaUrl4k}
