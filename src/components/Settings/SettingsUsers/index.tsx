import Button from '@app/components/Common/Button';
import LoadingSpinner from '@app/components/Common/LoadingSpinner';
import PageTitle from '@app/components/Common/PageTitle';
import FormErrorNotification from '@app/components/FormErrorNotification';
import LabeledCheckbox from '@app/components/LabeledCheckbox';
import PermissionEdit from '@app/components/PermissionEdit';
import QuotaSelector from '@app/components/QuotaSelector';
import OidcModal, {
  oidcSettingsSchema,
} from '@app/components/Settings/OidcModal';
import useSettings from '@app/hooks/useSettings';
import globalMessages from '@app/i18n/globalMessages';
import defineMessages from '@app/utils/defineMessages';
import { ArrowDownOnSquareIcon } from '@heroicons/react/24/outline';
import { CogIcon } from '@heroicons/react/24/solid';
import { MediaServerType } from '@server/constants/server';
import type { MainSettings } from '@server/lib/settings';
import { Field, Form, Formik } from 'formik';
<<<<<<< HEAD
import getConfig from 'next/config';
import { useState } from 'react';
import { defineMessages, useIntl, type IntlShape } from 'react-intl';
=======
import { useIntl } from 'react-intl';
>>>>>>> 54cfeefe
import { useToasts } from 'react-toast-notifications';
import useSWR, { mutate } from 'swr';
import * as yup from 'yup';

const messages = defineMessages('components.Settings.SettingsUsers', {
  users: 'Users',
  userSettings: 'User Settings',
  userSettingsDescription: 'Configure global and default user settings.',
  toastSettingsSuccess: 'User settings saved successfully!',
  toastSettingsFailure: 'Something went wrong while saving settings.',
  loginMethods: 'Login Methods',
  loginMethodsTip: 'Configure login methods for users.',
  localLogin: 'Enable Local Sign-In',
  localLoginTip:
    'Allow users to sign in using their email address and password, instead of {mediaServerName} OAuth',
  newPlexLogin: 'Enable New {mediaServerName} Sign-In',
  newPlexLoginTip:
    'Allow {mediaServerName} users to sign in without first being imported',
  mediaServerLogin: 'Enable {mediaServerName} Sign-In',
  mediaServerLoginTip:
    'Allow users to sign in using their {mediaServerName} account',
  oidcLogin: 'Enable OIDC Sign-In',
  oidcLoginTip: 'Allow users to sign in using an OIDC identity provider',
  movieRequestLimitLabel: 'Global Movie Request Limit',
  tvRequestLimitLabel: 'Global Series Request Limit',
  defaultPermissions: 'Default Permissions',
  defaultPermissionsTip: 'Initial permissions assigned to new users',
});

const createValidationSchema = (intl: IntlShape) => {
  return yup
    .object()
    .shape({
      localLogin: yup.boolean(),
      mediaServerLogin: yup.boolean(),
      oidcLogin: yup.boolean(),
      oidc: yup.object().when('oidcLogin', {
        is: true,
        then: oidcSettingsSchema(intl),
      }),
    })
    .test({
      name: 'atLeastOneAuth',
      test: function (values) {
        const isValid = ['localLogin', 'mediaServerLogin', 'oidcLogin'].some(
          (field) => !!values[field]
        );

        if (isValid) return true;
        return this.createError({
          path: 'localLogin | mediaServerLogin | oidcLogin',
          message: 'At least one authentication method must be selected.',
        });
      },
    })
    .test({
      name: 'automaticLoginExclusive',
      test: function (values) {
        const isValid =
          !values.oidcLogin ||
          !values.oidc.automaticLogin ||
          !['localLogin', 'mediaServerLogin'].some((field) => !!values[field]);

        if (isValid) return true;
        return this.createError({
          path: 'localLogin | mediaServerLogin | oidcLogin',
          message:
            'Only OIDC login may be enabled when automatic login is enabled.',
        });
      },
    });
};

const SettingsUsers = () => {
  const { addToast } = useToasts();
  const intl = useIntl();
  const {
    data,
    error,
    mutate: revalidate,
  } = useSWR<MainSettings>('/api/v1/settings/main');
  const settings = useSettings();
<<<<<<< HEAD
  const { publicRuntimeConfig } = getConfig();
  // [showDialog, isFirstOpen]
  const [showOidcDialog, setShowOidcDialog] = useState<boolean>(false);
=======
>>>>>>> 54cfeefe

  if (!data && !error) {
    return <LoadingSpinner />;
  }

<<<<<<< HEAD
  const mediaServerName =
    publicRuntimeConfig.JELLYFIN_TYPE == 'emby'
      ? 'Emby'
      : settings.currentSettings.mediaServerType === MediaServerType.PLEX
      ? 'Plex'
      : 'Jellyfin';
=======
  const mediaServerFormatValues = {
    mediaServerName:
      settings.currentSettings.mediaServerType === MediaServerType.JELLYFIN
        ? 'Jellyfin'
        : settings.currentSettings.mediaServerType === MediaServerType.EMBY
        ? 'Emby'
        : undefined,
  };
>>>>>>> 54cfeefe

  return (
    <>
      <PageTitle
        title={[
          intl.formatMessage(messages.users),
          intl.formatMessage(globalMessages.settings),
        ]}
      />
      <div className="mb-6">
        <h3 className="heading">{intl.formatMessage(messages.userSettings)}</h3>
        <p className="description">
          {intl.formatMessage(messages.userSettingsDescription)}
        </p>
      </div>
      <div className="section">
        <Formik
          initialValues={{
            localLogin: data?.localLogin,
            newPlexLogin: data?.newPlexLogin,
            mediaServerLogin: data?.mediaServerLogin,
            oidcLogin: data?.oidcLogin,
            oidc: data?.oidc ?? {},
            movieQuotaLimit: data?.defaultQuotas.movie.quotaLimit ?? 0,
            movieQuotaDays: data?.defaultQuotas.movie.quotaDays ?? 7,
            tvQuotaLimit: data?.defaultQuotas.tv.quotaLimit ?? 0,
            tvQuotaDays: data?.defaultQuotas.tv.quotaDays ?? 7,
            defaultPermissions: data?.defaultPermissions ?? 0,
          }}
          validationSchema={() => createValidationSchema(intl)}
          enableReinitialize
          onSubmit={async (values) => {
            try {
<<<<<<< HEAD
              await axios.post('/api/v1/settings/main', {
                localLogin: values.localLogin,
                newPlexLogin: values.newPlexLogin,
                mediaServerLogin: values.mediaServerLogin,
                oidcLogin: values.oidcLogin,
                oidc: values.oidc,
                defaultQuotas: {
                  movie: {
                    quotaLimit: values.movieQuotaLimit,
                    quotaDays: values.movieQuotaDays,
                  },
                  tv: {
                    quotaLimit: values.tvQuotaLimit,
                    quotaDays: values.tvQuotaDays,
                  },
=======
              const res = await fetch('/api/v1/settings/main', {
                method: 'POST',
                headers: {
                  'Content-Type': 'application/json',
>>>>>>> 54cfeefe
                },
                body: JSON.stringify({
                  localLogin: values.localLogin,
                  newPlexLogin: values.newPlexLogin,
                  defaultQuotas: {
                    movie: {
                      quotaLimit: values.movieQuotaLimit,
                      quotaDays: values.movieQuotaDays,
                    },
                    tv: {
                      quotaLimit: values.tvQuotaLimit,
                      quotaDays: values.tvQuotaDays,
                    },
                  },
                  defaultPermissions: values.defaultPermissions,
                }),
              });
              if (!res.ok) throw new Error();
              mutate('/api/v1/settings/public');

              addToast(intl.formatMessage(messages.toastSettingsSuccess), {
                autoDismiss: true,
                appearance: 'success',
              });
            } catch (e) {
              addToast(intl.formatMessage(messages.toastSettingsFailure), {
                autoDismiss: true,
                appearance: 'error',
              });
            } finally {
              revalidate();
            }
          }}
        >
          {({ isSubmitting, values, setFieldValue, isValid, errors }) => {
            return (
              <Form className="section">
<<<<<<< HEAD
                <div
                  role="group"
                  aria-labelledby="group-label"
                  className="form-group"
                >
                  <div className="form-row">
                    <span id="group-label" className="group-label">
                      {intl.formatMessage(messages.loginMethods)}
                      <span className="label-tip">
                        {intl.formatMessage(messages.loginMethodsTip)}
                      </span>
                      {'localLogin | mediaServerLogin | oidcLogin' in
                        errors && (
                        <span className="error">
                          {
                            (errors as Record<string, string>)[
                              'localLogin | mediaServerLogin | oidcLogin'
                            ]
                          }
                        </span>
=======
                <div className="form-row">
                  <label htmlFor="localLogin" className="checkbox-label">
                    {intl.formatMessage(messages.localLogin)}
                    <span className="label-tip">
                      {intl.formatMessage(
                        messages.localLoginTip,
                        mediaServerFormatValues
>>>>>>> 54cfeefe
                      )}
                    </span>
                    <div className="form-input-area">
                      <div className="max-w-lg">
                        <LabeledCheckbox
                          id="localLogin"
                          label={intl.formatMessage(messages.localLogin)}
                          description={intl.formatMessage(
                            messages.localLoginTip,
                            { mediaServerName }
                          )}
                          onChange={() =>
                            setFieldValue('localLogin', !values.localLogin)
                          }
                        />
                        <LabeledCheckbox
                          id="mediaServerLogin"
                          className="mt-4"
                          label={intl.formatMessage(messages.mediaServerLogin, {
                            mediaServerName,
                          })}
                          description={intl.formatMessage(
                            messages.mediaServerLoginTip,
                            {
                              mediaServerName,
                            }
                          )}
                          onChange={() =>
                            setFieldValue(
                              'mediaServerLogin',
                              !values.mediaServerLogin
                            )
                          }
                        />
                        <div className="mt-4 flex">
                          <div className="grow">
                            <LabeledCheckbox
                              id="oidcLogin"
                              label={intl.formatMessage(messages.oidcLogin)}
                              description={intl.formatMessage(
                                messages.oidcLoginTip
                              )}
                              onChange={() => {
                                const newValue = !values.oidcLogin;
                                setFieldValue('oidcLogin', newValue);
                                if (newValue) setShowOidcDialog(true);
                              }}
                            />
                          </div>
                          <CogIcon
                            className="ml-4 w-8 cursor-pointer text-gray-400"
                            onClick={() => setShowOidcDialog(true)}
                          />
                        </div>
                      </div>
                    </div>
                  </div>
                </div>
                {values.oidcLogin && values.oidc && showOidcDialog && (
                  <OidcModal
                    values={values.oidc}
                    errors={errors.oidc}
                    setFieldValue={setFieldValue}
                    mediaServerName={mediaServerName}
                    onOk={() => setShowOidcDialog(false)}
                    onClose={() => setFieldValue('oidcLogin', false)}
                  />
                )}
                <div className="form-row">
                  <label htmlFor="newPlexLogin" className="checkbox-label">
<<<<<<< HEAD
                    {intl.formatMessage(messages.newPlexLogin, {
                      mediaServerName,
                    })}
                    <span className="label-tip">
                      {intl.formatMessage(messages.newPlexLoginTip, {
                        mediaServerName,
                      })}
=======
                    {intl.formatMessage(
                      messages.newPlexLogin,
                      mediaServerFormatValues
                    )}
                    <span className="label-tip">
                      {intl.formatMessage(
                        messages.newPlexLoginTip,
                        mediaServerFormatValues
                      )}
>>>>>>> 54cfeefe
                    </span>
                  </label>
                  <div className="form-input-area">
                    <Field
                      type="checkbox"
                      id="newPlexLogin"
                      name="newPlexLogin"
                      onChange={() => {
                        setFieldValue('newPlexLogin', !values.newPlexLogin);
                      }}
                    />
                  </div>
                </div>
                <div className="form-row">
                  <label htmlFor="applicationTitle" className="text-label">
                    {intl.formatMessage(messages.movieRequestLimitLabel)}
                  </label>
                  <div className="form-input-area">
                    <QuotaSelector
                      onChange={setFieldValue}
                      dayFieldName="movieQuotaDays"
                      limitFieldName="movieQuotaLimit"
                      mediaType="movie"
                      defaultDays={values.movieQuotaDays}
                      defaultLimit={values.movieQuotaLimit}
                    />
                  </div>
                </div>
                <div className="form-row">
                  <label htmlFor="applicationTitle" className="text-label">
                    {intl.formatMessage(messages.tvRequestLimitLabel)}
                  </label>
                  <div className="form-input-area">
                    <QuotaSelector
                      onChange={setFieldValue}
                      dayFieldName="tvQuotaDays"
                      limitFieldName="tvQuotaLimit"
                      mediaType="tv"
                      defaultDays={values.tvQuotaDays}
                      defaultLimit={values.tvQuotaLimit}
                    />
                  </div>
                </div>
                <div
                  role="group"
                  aria-labelledby="group-label"
                  className="form-group"
                >
                  <div className="form-row">
                    <span id="group-label" className="group-label">
                      {intl.formatMessage(messages.defaultPermissions)}
                      <span className="label-tip">
                        {intl.formatMessage(messages.defaultPermissionsTip)}
                      </span>
                    </span>
                    <div className="form-input-area">
                      <div className="max-w-lg">
                        <PermissionEdit
                          currentPermission={values.defaultPermissions}
                          onUpdate={(newPermissions) =>
                            setFieldValue('defaultPermissions', newPermissions)
                          }
                        />
                      </div>
                    </div>
                  </div>
                </div>
                <div className="actions">
                  <div className="flex justify-end">
                    <span className="self-center">
                      <FormErrorNotification />
                    </span>
                    <span className="ml-3 inline-flex rounded-md shadow-sm">
                      <Button
                        buttonType="primary"
                        type="submit"
                        disabled={isSubmitting || !isValid}
                      >
                        <ArrowDownOnSquareIcon />
                        <span>
                          {isSubmitting
                            ? intl.formatMessage(globalMessages.saving)
                            : intl.formatMessage(globalMessages.save)}
                        </span>
                      </Button>
                    </span>
                  </div>
                </div>
              </Form>
            );
          }}
        </Formik>
      </div>
    </>
  );
};

export default SettingsUsers;<|MERGE_RESOLUTION|>--- conflicted
+++ resolved
@@ -16,13 +16,8 @@
 import { MediaServerType } from '@server/constants/server';
 import type { MainSettings } from '@server/lib/settings';
 import { Field, Form, Formik } from 'formik';
-<<<<<<< HEAD
-import getConfig from 'next/config';
 import { useState } from 'react';
-import { defineMessages, useIntl, type IntlShape } from 'react-intl';
-=======
-import { useIntl } from 'react-intl';
->>>>>>> 54cfeefe
+import { useIntl, type IntlShape } from 'react-intl';
 import { useToasts } from 'react-toast-notifications';
 import useSWR, { mutate } from 'swr';
 import * as yup from 'yup';
@@ -105,25 +100,12 @@
     mutate: revalidate,
   } = useSWR<MainSettings>('/api/v1/settings/main');
   const settings = useSettings();
-<<<<<<< HEAD
-  const { publicRuntimeConfig } = getConfig();
-  // [showDialog, isFirstOpen]
   const [showOidcDialog, setShowOidcDialog] = useState<boolean>(false);
-=======
->>>>>>> 54cfeefe
 
   if (!data && !error) {
     return <LoadingSpinner />;
   }
 
-<<<<<<< HEAD
-  const mediaServerName =
-    publicRuntimeConfig.JELLYFIN_TYPE == 'emby'
-      ? 'Emby'
-      : settings.currentSettings.mediaServerType === MediaServerType.PLEX
-      ? 'Plex'
-      : 'Jellyfin';
-=======
   const mediaServerFormatValues = {
     mediaServerName:
       settings.currentSettings.mediaServerType === MediaServerType.JELLYFIN
@@ -132,7 +114,6 @@
         ? 'Emby'
         : undefined,
   };
->>>>>>> 54cfeefe
 
   return (
     <>
@@ -166,32 +147,17 @@
           enableReinitialize
           onSubmit={async (values) => {
             try {
-<<<<<<< HEAD
-              await axios.post('/api/v1/settings/main', {
-                localLogin: values.localLogin,
-                newPlexLogin: values.newPlexLogin,
-                mediaServerLogin: values.mediaServerLogin,
-                oidcLogin: values.oidcLogin,
-                oidc: values.oidc,
-                defaultQuotas: {
-                  movie: {
-                    quotaLimit: values.movieQuotaLimit,
-                    quotaDays: values.movieQuotaDays,
-                  },
-                  tv: {
-                    quotaLimit: values.tvQuotaLimit,
-                    quotaDays: values.tvQuotaDays,
-                  },
-=======
               const res = await fetch('/api/v1/settings/main', {
                 method: 'POST',
                 headers: {
                   'Content-Type': 'application/json',
->>>>>>> 54cfeefe
                 },
                 body: JSON.stringify({
                   localLogin: values.localLogin,
                   newPlexLogin: values.newPlexLogin,
+                  mediaServerLogin: values.mediaServerLogin,
+                  oidcLogin: values.oidcLogin,
+                  oidc: values.oidc,
                   defaultQuotas: {
                     movie: {
                       quotaLimit: values.movieQuotaLimit,
@@ -225,7 +191,6 @@
           {({ isSubmitting, values, setFieldValue, isValid, errors }) => {
             return (
               <Form className="section">
-<<<<<<< HEAD
                 <div
                   role="group"
                   aria-labelledby="group-label"
@@ -246,15 +211,6 @@
                             ]
                           }
                         </span>
-=======
-                <div className="form-row">
-                  <label htmlFor="localLogin" className="checkbox-label">
-                    {intl.formatMessage(messages.localLogin)}
-                    <span className="label-tip">
-                      {intl.formatMessage(
-                        messages.localLoginTip,
-                        mediaServerFormatValues
->>>>>>> 54cfeefe
                       )}
                     </span>
                     <div className="form-input-area">
@@ -264,7 +220,7 @@
                           label={intl.formatMessage(messages.localLogin)}
                           description={intl.formatMessage(
                             messages.localLoginTip,
-                            { mediaServerName }
+                            mediaServerFormatValues
                           )}
                           onChange={() =>
                             setFieldValue('localLogin', !values.localLogin)
@@ -273,14 +229,13 @@
                         <LabeledCheckbox
                           id="mediaServerLogin"
                           className="mt-4"
-                          label={intl.formatMessage(messages.mediaServerLogin, {
-                            mediaServerName,
-                          })}
+                          label={intl.formatMessage(
+                            messages.mediaServerLogin,
+                            mediaServerFormatValues
+                          )}
                           description={intl.formatMessage(
                             messages.mediaServerLoginTip,
-                            {
-                              mediaServerName,
-                            }
+                            mediaServerFormatValues
                           )}
                           onChange={() =>
                             setFieldValue(
@@ -318,22 +273,13 @@
                     values={values.oidc}
                     errors={errors.oidc}
                     setFieldValue={setFieldValue}
-                    mediaServerName={mediaServerName}
+                    mediaServerName={mediaServerFormatValues.mediaServerName}
                     onOk={() => setShowOidcDialog(false)}
                     onClose={() => setFieldValue('oidcLogin', false)}
                   />
                 )}
                 <div className="form-row">
                   <label htmlFor="newPlexLogin" className="checkbox-label">
-<<<<<<< HEAD
-                    {intl.formatMessage(messages.newPlexLogin, {
-                      mediaServerName,
-                    })}
-                    <span className="label-tip">
-                      {intl.formatMessage(messages.newPlexLoginTip, {
-                        mediaServerName,
-                      })}
-=======
                     {intl.formatMessage(
                       messages.newPlexLogin,
                       mediaServerFormatValues
@@ -343,7 +289,6 @@
                         messages.newPlexLoginTip,
                         mediaServerFormatValues
                       )}
->>>>>>> 54cfeefe
                     </span>
                   </label>
                   <div className="form-input-area">
