--- conflicted
+++ resolved
@@ -19,6 +19,7 @@
 import useSWR from 'swr';
 import type { RTRating } from '../../../server/api/rottentomatoes';
 import { MediaStatus } from '../../../server/constants/media';
+import { MediaServerType } from '../../../server/constants/server';
 import type { MovieDetails as MovieDetailsType } from '../../../server/models/Movie';
 import RTAudFresh from '../../assets/rt_aud_fresh.svg';
 import RTAudRotten from '../../assets/rt_aud_rotten.svg';
@@ -37,9 +38,6 @@
 import LoadingSpinner from '../Common/LoadingSpinner';
 import PageTitle from '../Common/PageTitle';
 import PlayButton, { PlayButtonLink } from '../Common/PlayButton';
-<<<<<<< HEAD
-import { MediaServerType } from '../../../server/constants/server';
-=======
 import SlideOver from '../Common/SlideOver';
 import DownloadBlock from '../DownloadBlock';
 import ExternalLinkBlock from '../ExternalLinkBlock';
@@ -49,7 +47,6 @@
 import RequestButton from '../RequestButton';
 import Slider from '../Slider';
 import StatusBadge from '../StatusBadge';
->>>>>>> 6c30d62b
 
 const messages = defineMessages({
   originaltitle: 'Original Title',
@@ -75,13 +72,8 @@
   openradarr: 'Open Movie in Radarr',
   openradarr4k: 'Open Movie in 4K Radarr',
   downloadstatus: 'Download Status',
-<<<<<<< HEAD
   play: 'Play on {mediaServerName}',
   play4k: 'Play 4K on {mediaServerName}',
-=======
-  playonplex: 'Play on Plex',
-  play4konplex: 'Play in 4K on Plex',
->>>>>>> 6c30d62b
   markavailable: 'Mark as Available',
   mark4kavailable: 'Mark as Available in 4K',
   showmore: 'Show More',
@@ -114,10 +106,9 @@
     `/api/v1/movie/${router.query.movieId}/ratings`
   );
 
-  const sortedCrew = useMemo(
-    () => sortCrewPriority(data?.credits.crew ?? []),
-    [data]
-  );
+  const sortedCrew = useMemo(() => sortCrewPriority(data?.credits.crew ?? []), [
+    data,
+  ]);
 
   if (!data && !error) {
     return <LoadingSpinner />;
@@ -130,7 +121,6 @@
   const showAllStudios = data.productionCompanies.length <= minStudios + 1;
   const mediaLinks: PlayButtonLink[] = [];
 
-<<<<<<< HEAD
   if (data.mediaInfo?.mediaUrl) {
     mediaLinks.push({
       text:
@@ -138,18 +128,7 @@
           ? intl.formatMessage(messages.play, { mediaServerName: 'Jellyfin' })
           : intl.formatMessage(messages.play, { mediaServerName: 'Plex' }),
       url: data.mediaInfo?.mediaUrl,
-=======
-  if (
-    data.mediaInfo?.plexUrl &&
-    hasPermission([Permission.REQUEST, Permission.REQUEST_MOVIE], {
-      type: 'or',
-    })
-  ) {
-    mediaLinks.push({
-      text: intl.formatMessage(messages.playonplex),
-      url: data.mediaInfo?.plexUrl,
       svg: <PlayIcon />,
->>>>>>> 6c30d62b
     });
   }
 
@@ -160,17 +139,12 @@
     })
   ) {
     mediaLinks.push({
-<<<<<<< HEAD
       text:
         settings.currentSettings.mediaServerType === MediaServerType.JELLYFIN
           ? intl.formatMessage(messages.play4k, { mediaServerName: 'Jellyfin' })
           : intl.formatMessage(messages.play4k, { mediaServerName: 'Plex' }),
       url: data.mediaInfo?.mediaUrl4k,
-=======
-      text: intl.formatMessage(messages.play4konplex),
-      url: data.mediaInfo?.plexUrl4k,
       svg: <PlayIcon />,
->>>>>>> 6c30d62b
     });
   }
 
@@ -428,43 +402,13 @@
             priority
           />
         </div>
-<<<<<<< HEAD
-        <div className="flex flex-col flex-1 mt-4 text-center text-white lg:mr-4 lg:mt-0 lg:text-left">
-          <div className="mb-2 space-x-2">
-            {data.mediaInfo && data.mediaInfo.status !== MediaStatus.UNKNOWN && (
-              <span className="ml-2 lg:ml-0">
-                <StatusBadge
-                  status={data.mediaInfo?.status}
-                  inProgress={(data.mediaInfo.downloadStatus ?? []).length > 0}
-                  mediaUrl={data.mediaInfo?.mediaUrl}
-                  mediaUrl4k={data.mediaInfo?.mediaUrl4k}
-                />
-              </span>
-            )}
-            <span>
-              <StatusBadge
-                status={data.mediaInfo?.status4k}
-                is4k
-                inProgress={(data.mediaInfo?.downloadStatus4k ?? []).length > 0}
-                mediaUrl={data.mediaInfo?.mediaUrl}
-                mediaUrl4k={
-                  data.mediaInfo?.mediaUrl4k &&
-                  (hasPermission(Permission.REQUEST_4K) ||
-                    hasPermission(Permission.REQUEST_4K_MOVIE))
-                    ? data.mediaInfo.mediaUrl4k
-                    : undefined
-                }
-              />
-            </span>
-=======
         <div className="media-title">
           <div className="media-status">
             <StatusBadge
               status={data.mediaInfo?.status}
               inProgress={(data.mediaInfo?.downloadStatus ?? []).length > 0}
-              plexUrl={data.mediaInfo?.plexUrl}
+              mediaUrl={data.mediaInfo?.mediaUrl}
             />
->>>>>>> 6c30d62b
             {settings.currentSettings.movie4kEnabled &&
               hasPermission(
                 [Permission.REQUEST_4K, Permission.REQUEST_4K_MOVIE],
@@ -472,27 +416,14 @@
                   type: 'or',
                 }
               ) && (
-<<<<<<< HEAD
-                <span>
-                  <StatusBadge
-                    status={data.mediaInfo?.status4k}
-                    is4k
-                    inProgress={
-                      (data.mediaInfo?.downloadStatus4k ?? []).length > 0
-                    }
-                    mediaUrl4k={data.mediaInfo?.mediaUrl4k}
-                  />
-                </span>
-=======
                 <StatusBadge
                   status={data.mediaInfo?.status4k}
                   is4k
                   inProgress={
                     (data.mediaInfo?.downloadStatus4k ?? []).length > 0
                   }
-                  plexUrl4k={data.mediaInfo?.plexUrl4k}
+                  mediaUrl4k={data.mediaInfo?.mediaUrl4k}
                 />
->>>>>>> 6c30d62b
               )}
           </div>
           <h1>
@@ -764,18 +695,6 @@
                 </span>
               </div>
             )}
-<<<<<<< HEAD
-          </div>
-          <div className="mt-4">
-            <ExternalLinkBlock
-              mediaType="movie"
-              tmdbId={data.id}
-              tvdbId={data.externalIds.tvdbId}
-              imdbId={data.externalIds.imdbId}
-              rtUrl={ratingData?.url}
-              mediaUrl={data.mediaInfo?.mediaUrl ?? data.mediaInfo?.mediaUrl4k}
-            />
-=======
             <div className="media-fact">
               <ExternalLinkBlock
                 mediaType="movie"
@@ -783,10 +702,11 @@
                 tvdbId={data.externalIds.tvdbId}
                 imdbId={data.externalIds.imdbId}
                 rtUrl={ratingData?.url}
-                plexUrl={data.mediaInfo?.plexUrl ?? data.mediaInfo?.plexUrl4k}
+                mediaUrl={
+                  data.mediaInfo?.mediaUrl ?? data.mediaInfo?.mediaUrl4k
+                }
               />
             </div>
->>>>>>> 6c30d62b
           </div>
         </div>
       </div>
