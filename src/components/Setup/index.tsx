import EmbyLogo from '@app/assets/services/emby.svg';
import JellyfinLogo from '@app/assets/services/jellyfin.svg';
import PlexLogo from '@app/assets/services/plex.svg';
import AppDataWarning from '@app/components/AppDataWarning';
import Button from '@app/components/Common/Button';
import ImageFader from '@app/components/Common/ImageFader';
import PageTitle from '@app/components/Common/PageTitle';
import LanguagePicker from '@app/components/Layout/LanguagePicker';
import SettingsJellyfin from '@app/components/Settings/SettingsJellyfin';
import SettingsPlex from '@app/components/Settings/SettingsPlex';
import SettingsServices from '@app/components/Settings/SettingsServices';
import SetupSteps from '@app/components/Setup/SetupSteps';
import useLocale from '@app/hooks/useLocale';
import useSettings from '@app/hooks/useSettings';
import defineMessages from '@app/utils/defineMessages';
import { MediaServerType } from '@server/constants/server';
import Image from 'next/image';
import { useRouter } from 'next/router';
import { useEffect, useState } from 'react';
import { useIntl } from 'react-intl';
import useSWR, { mutate } from 'swr';
import SetupLogin from './SetupLogin';

const messages = defineMessages('components.Setup', {
  welcome: 'Welcome to Jellyseerr',
  subtitle: 'Get started by choosing your media server',
  configjellyfin: 'Configure Jellyfin',
  configplex: 'Configure Plex',
  configemby: 'Configure Emby',
  setup: 'Setup',
  finish: 'Finish Setup',
  finishing: 'Finishing…',
  continue: 'Continue',
  servertype: 'Choose Server Type',
  signin: 'Sign In',
  configuremediaserver: 'Configure Media Server',
  configureservices: 'Configure Services',
});

const Setup = () => {
  const intl = useIntl();
  const [isUpdating, setIsUpdating] = useState(false);
  const [currentStep, setCurrentStep] = useState(1);
  const [mediaServerSettingsComplete, setMediaServerSettingsComplete] =
    useState(false);
  const [mediaServerType, setMediaServerType] = useState(
    MediaServerType.NOT_CONFIGURED
  );
  const router = useRouter();
  const { locale } = useLocale();
  const settings = useSettings();

  const finishSetup = async () => {
    setIsUpdating(true);
    const res = await fetch('/api/v1/settings/initialize', {
      method: 'POST',
      headers: {
        'Content-Type': 'application/json',
      },
    });
    if (!res.ok) throw new Error();
    const data: { initialized: boolean } = await res.json();

    setIsUpdating(false);
    if (data.initialized) {
      const mainRes = await fetch('/api/v1/settings/main', {
        method: 'POST',
        headers: {
          'Content-Type': 'application/json',
        },
        body: JSON.stringify({ locale }),
      });
      if (!mainRes.ok) throw new Error();

      mutate('/api/v1/settings/public');
      router.push('/');
    }
  };

  const { data: backdrops } = useSWR<string[]>('/api/v1/backdrops', {
    refreshInterval: 0,
    refreshWhenHidden: false,
    revalidateOnFocus: false,
  });

  useEffect(() => {
    if (settings.currentSettings.initialized) {
      router.push('/');
    }
    if (
      settings.currentSettings.mediaServerType !==
      MediaServerType.NOT_CONFIGURED
    ) {
      setCurrentStep(3);
      setMediaServerType(settings.currentSettings.mediaServerType);
    }
  }, [
    settings.currentSettings.mediaServerType,
    settings.currentSettings.initialized,
    router,
  ]);

  if (settings.currentSettings.initialized) return <></>;

  return (
    <div className="relative flex min-h-screen flex-col justify-center bg-gray-900 py-12">
      <PageTitle title={intl.formatMessage(messages.setup)} />
      <ImageFader
        backgroundImages={
          backdrops?.map(
            (backdrop) => `https://image.tmdb.org/t/p/original${backdrop}`
          ) ?? []
        }
      />
      <div className="absolute top-4 right-4 z-50">
        <LanguagePicker />
      </div>
      <div className="relative z-40 px-4 sm:mx-auto sm:w-full sm:max-w-4xl">
        <div className="relative mb-10 h-48 max-w-full sm:mx-auto sm:h-64 sm:max-w-md">
          <Image src="/logo_stacked.svg" alt="Logo" fill />
        </div>
        <AppDataWarning />
        <nav className="relative z-50">
          <ul
            className="divide-y divide-gray-600 rounded-md border border-gray-600 bg-gray-800 bg-opacity-50 md:flex md:divide-y-0"
            style={{ backdropFilter: 'blur(5px)' }}
          >
            <SetupSteps
              stepNumber={1}
              description={intl.formatMessage(messages.servertype)}
              active={currentStep === 1}
              completed={currentStep > 1}
            />
            <SetupSteps
              stepNumber={2}
              description={intl.formatMessage(messages.signin)}
              active={currentStep === 2}
              completed={currentStep > 2}
            />
            <SetupSteps
              stepNumber={3}
              description={intl.formatMessage(messages.configuremediaserver)}
              active={currentStep === 3}
              completed={currentStep > 3}
            />
            <SetupSteps
              stepNumber={4}
              description={intl.formatMessage(messages.configureservices)}
              active={currentStep === 4}
              isLastStep
            />
          </ul>
        </nav>
        <div className="mt-10 w-full rounded-md border border-gray-600 bg-gray-800 bg-opacity-50 p-4 text-white">
          {currentStep === 1 && (
            <div className="flex flex-col items-center pb-6">
              <div className="mb-2 flex justify-center text-xl font-bold">
                {intl.formatMessage(messages.welcome)}
              </div>
              <div className="mb-2 flex justify-center pb-6 text-sm">
                {intl.formatMessage(messages.subtitle)}
              </div>
              <div className="grid grid-cols-3">
                <div className="flex flex-col divide-y divide-gray-600 rounded-l border border-gray-600 py-2">
                  <div className="mb-2 flex flex-1 items-center justify-center py-2 px-2">
                    <JellyfinLogo className="h-10" />
                  </div>
                  <div className="px-2 pt-2">
                    <button
                      onClick={() => {
                        setMediaServerType(MediaServerType.JELLYFIN);
                        setCurrentStep(2);
                      }}
                      className="button-md relative z-10 inline-flex h-full w-full items-center justify-center rounded-md border border-gray-600 bg-transparent px-4 py-2 text-sm font-medium leading-5 text-white transition duration-150 ease-in-out hover:z-20 hover:border-gray-200 focus:z-20 focus:border-gray-100 focus:outline-none active:border-gray-100"
                    >
                      {intl.formatMessage(messages.configjellyfin)}
                    </button>
                  </div>
                </div>
                <div className="flex flex-col divide-y divide-gray-600 border-y border-gray-600 py-2">
                  <div className="mb-2 flex flex-1 items-center justify-center py-2 px-2">
                    <PlexLogo className="h-8" />
                  </div>
                  <div className="px-2 pt-2">
                    <button
                      onClick={() => {
                        setMediaServerType(MediaServerType.PLEX);
                        setCurrentStep(2);
                      }}
                      className="button-md relative z-10 inline-flex h-full w-full items-center justify-center rounded-md border border-gray-600 bg-transparent px-4 py-2 text-sm font-medium leading-5 text-white transition duration-150 ease-in-out hover:z-20 hover:border-gray-200 focus:z-20 focus:border-gray-100 focus:outline-none active:border-gray-100"
                    >
                      {intl.formatMessage(messages.configplex)}
                    </button>
                  </div>
                </div>
                <div className="flex flex-col divide-y divide-gray-600 rounded-r border border-gray-600 py-2">
                  <div className="mb-2 flex flex-1 items-center justify-center py-2 px-2">
                    <EmbyLogo className="h-9" />
                  </div>
                  <div className="px-2 pt-2">
                    <button
                      onClick={() => {
                        setMediaServerType(MediaServerType.EMBY);
                        setCurrentStep(2);
                      }}
                      className="button-md relative z-10 inline-flex h-full w-full items-center justify-center rounded-md border border-gray-600 bg-transparent px-4 py-2 text-sm font-medium leading-5 text-white transition duration-150 ease-in-out hover:z-20 hover:border-gray-200 focus:z-20 focus:border-gray-100 focus:outline-none active:border-gray-100"
                    >
                      {intl.formatMessage(messages.configemby)}
                    </button>
                  </div>
                </div>
              </div>
            </div>
          )}
          {currentStep === 2 && (
            <SetupLogin
              serverType={mediaServerType}
              onCancel={() => {
                setMediaServerType(MediaServerType.NOT_CONFIGURED);
                setCurrentStep(1);
              }}
              onComplete={() => setCurrentStep(3)}
            />
          )}
<<<<<<< HEAD
          {currentStep === 2 && (
            <div>
              {mediaServerType === MediaServerType.PLEX && (
=======
          {currentStep === 3 && (
            <div className="p-2">
              {mediaServerType === MediaServerType.PLEX ? (
>>>>>>> 54cfeefe
                <SettingsPlex
                  onComplete={() => setMediaServerSettingsComplete(true)}
                />
              )}
              {mediaServerType === MediaServerType.JELLYFIN && (
                <SettingsJellyfin
                  isSetupSettings
                  onComplete={() => setMediaServerSettingsComplete(true)}
                />
              )}
              <div className="actions">
                <div className="flex justify-end">
                  <span className="ml-3 inline-flex rounded-md shadow-sm">
                    <Button
                      buttonType="primary"
                      disabled={!mediaServerSettingsComplete}
                      onClick={() => setCurrentStep(4)}
                    >
                      {intl.formatMessage(messages.continue)}
                    </Button>
                  </span>
                </div>
              </div>
            </div>
          )}
          {currentStep === 4 && (
            <div>
              <SettingsServices />
              <div className="actions">
                <div className="flex justify-end">
                  <span className="ml-3 inline-flex rounded-md shadow-sm">
                    <Button
                      buttonType="primary"
                      onClick={() => finishSetup()}
                      disabled={isUpdating}
                    >
                      {isUpdating
                        ? intl.formatMessage(messages.finishing)
                        : intl.formatMessage(messages.finish)}
                    </Button>
                  </span>
                </div>
              </div>
            </div>
          )}
        </div>
      </div>
    </div>
  );
};

export default Setup;<|MERGE_RESOLUTION|>--- conflicted
+++ resolved
@@ -12,6 +12,7 @@
 import SetupSteps from '@app/components/Setup/SetupSteps';
 import useLocale from '@app/hooks/useLocale';
 import useSettings from '@app/hooks/useSettings';
+import { UserType, useUser } from '@app/hooks/useUser';
 import defineMessages from '@app/utils/defineMessages';
 import { MediaServerType } from '@server/constants/server';
 import Image from 'next/image';
@@ -49,6 +50,7 @@
   const router = useRouter();
   const { locale } = useLocale();
   const settings = useSettings();
+  const { user, revalidate } = useUser();
 
   const finishSetup = async () => {
     setIsUpdating(true);
@@ -82,6 +84,21 @@
     refreshWhenHidden: false,
     revalidateOnFocus: false,
   });
+
+  useEffect(() => {
+    if (!user || mediaServerType !== MediaServerType.NOT_CONFIGURED) return;
+    // User logic will set mediaServerType, re-triggering this effect
+    switch (user.userType) {
+      case UserType.PLEX:
+        setMediaServerType(MediaServerType.PLEX);
+        break;
+      case UserType.JELLYFIN:
+        setMediaServerType(MediaServerType.JELLYFIN);
+        break;
+    }
+    // User & MediaServerType have been set, proceed to step 3
+    setCurrentStep(3);
+  }, [mediaServerType, user]);
 
   useEffect(() => {
     if (settings.currentSettings.initialized) {
@@ -219,18 +236,12 @@
                 setMediaServerType(MediaServerType.NOT_CONFIGURED);
                 setCurrentStep(1);
               }}
-              onComplete={() => setCurrentStep(3)}
-            />
-          )}
-<<<<<<< HEAD
-          {currentStep === 2 && (
-            <div>
-              {mediaServerType === MediaServerType.PLEX && (
-=======
+              onAuthenticated={() => revalidate()}
+            />
+          )}
           {currentStep === 3 && (
             <div className="p-2">
-              {mediaServerType === MediaServerType.PLEX ? (
->>>>>>> 54cfeefe
+              {mediaServerType === MediaServerType.PLEX && (
                 <SettingsPlex
                   onComplete={() => setMediaServerSettingsComplete(true)}
                 />
