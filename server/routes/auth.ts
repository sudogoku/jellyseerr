--- conflicted
+++ resolved
@@ -30,22 +30,13 @@
 authRoutes.post('/plex', async (req, res, next) => {
   const settings = getSettings();
   const userRepository = getRepository(User);
-  const body = req.body as {
-    authToken?: string;
-  };
+  const body = req.body as { authToken?: string };
 
   if (!body.authToken) {
     return next({
       status: 500,
       message: 'Authentication token required.',
     });
-  }
-
-  if (
-    settings.main.mediaServerType != MediaServerType.PLEX &&
-    settings.main.mediaServerType != MediaServerType.NOT_CONFIGURED
-  ) {
-    return res.status(500).json({ error: 'Plex login is disabled' });
   }
 
   if (
@@ -81,33 +72,6 @@
 
       await userRepository.save(user);
     } else {
-<<<<<<< HEAD
-      // Here we check if it's the first user. If it is, we create the user with no check
-      // and give them admin permissions
-      const totalUsers = await userRepository.count();
-
-      if (totalUsers === 0) {
-        user = new User({
-          email: account.email,
-          plexUsername: account.username,
-          plexId: account.id,
-          plexToken: account.authToken,
-          permissions: Permission.ADMIN,
-          avatar: account.thumb,
-          userType: UserType.PLEX,
-        });
-        await userRepository.save(user);
-
-        //Since we created the admin user, go ahead and set the mediaservertype to PLEX
-        settings.main.mediaServerType = MediaServerType.PLEX;
-      }
-
-      // Double check that we didn't create the first admin user before running this
-      if (!user) {
-        if (!settings.main.newPlexLogin) {
-          logger.info(
-            'Failed sign-in attempt from user who has not been imported to Jellyseerr.',
-=======
       const mainUser = await userRepository.findOneOrFail({
         select: ['id', 'plexToken', 'plexId'],
         order: { id: 'ASC' },
@@ -144,7 +108,6 @@
         } else if (!settings.main.newPlexLogin) {
           logger.warn(
             'Failed sign-in attempt by unimported Plex user with access to the media server',
->>>>>>> 54067e04
             {
               label: 'API',
               ip: req.ip,
@@ -408,168 +371,6 @@
   }
 });
 
-authRoutes.post('/jellyfin', async (req, res, next) => {
-  const settings = getSettings();
-  const userRepository = getRepository(User);
-  const body = req.body as {
-    username?: string;
-    password?: string;
-    hostname?: string;
-    email?: string;
-  };
-
-  //Make sure jellyfin login is enabled, but only if jellyfin is not already configured
-  if (
-    settings.main.mediaServerType !== MediaServerType.JELLYFIN &&
-    settings.jellyfin.hostname !== ''
-  ) {
-    return res.status(500).json({ error: 'Jellyfin login is disabled' });
-  } else if (!body.username || !body.password) {
-    return res
-      .status(500)
-      .json({ error: 'You must provide an username and a password' });
-  } else if (settings.jellyfin.hostname !== '' && body.hostname) {
-    return res
-      .status(500)
-      .json({ error: 'Jellyfin hostname already configured' });
-  } else if (settings.jellyfin.hostname === '' && !body.hostname) {
-    return res.status(500).json({ error: 'No hostname provided.' });
-  }
-
-  try {
-    const hostname =
-      settings.jellyfin.hostname !== ''
-        ? settings.jellyfin.hostname
-        : body.hostname;
-    // Try to find deviceId that corresponds to jellyfin user, else generate a new one
-    let user = await userRepository.findOne({
-      where: { jellyfinUsername: body.username },
-    });
-
-    let deviceId = '';
-    if (user) {
-      deviceId = user.jellyfinDeviceId ?? '';
-    } else {
-      deviceId = Buffer.from(`BOT_jellyseerr_${body.username ?? ''}`).toString(
-        'base64'
-      );
-    }
-    // First we need to attempt to log the user in to jellyfin
-    const jellyfinserver = new JellyfinAPI(hostname ?? '', undefined, deviceId);
-
-    const account = await jellyfinserver.login(body.username, body.password);
-    // Next let's see if the user already exists
-    user = await userRepository.findOne({
-      where: { jellyfinUserId: account.User.Id },
-    });
-
-    if (user) {
-      // Let's check if their authtoken is up to date
-      if (user.jellyfinAuthToken !== account.AccessToken) {
-        user.jellyfinAuthToken = account.AccessToken;
-      }
-
-      // Update the users avatar with their jellyfin profile pic (incase it changed)
-      if (account.User.PrimaryImageTag) {
-        user.avatar = `${hostname}/Users/${account.User.Id}/Images/Primary/?tag=${account.User.PrimaryImageTag}&quality=90`;
-      } else {
-        user.avatar = '/os_logo_square.png';
-      }
-
-      user.jellyfinUsername = account.User.Name;
-
-      if (user.username === account.User.Name) {
-        user.username = '';
-      }
-      await userRepository.save(user);
-    } else {
-      // Here we check if it's the first user. If it is, we create the user with no check
-      // and give them admin permissions
-      const totalUsers = await userRepository.count();
-      if (totalUsers === 0) {
-        user = new User({
-          email: body.email,
-          jellyfinUsername: account.User.Name,
-          jellyfinUserId: account.User.Id,
-          jellyfinDeviceId: deviceId,
-          jellyfinAuthToken: account.AccessToken,
-          permissions: Permission.ADMIN,
-          avatar: account.User.PrimaryImageTag
-            ? `${hostname}/Users/${account.User.Id}/Images/Primary/?tag=${account.User.PrimaryImageTag}&quality=90`
-            : '/os_logo_square.png',
-          userType: UserType.JELLYFIN,
-        });
-        await userRepository.save(user);
-
-        //Update hostname in settings if it doesn't exist (initial configuration)
-        //Also set mediaservertype to JELLYFIN
-        if (settings.jellyfin.hostname === '') {
-          settings.main.mediaServerType = MediaServerType.JELLYFIN;
-          settings.jellyfin.hostname = body.hostname ?? '';
-          settings.jellyfin.serverId = account.User.ServerId;
-          settings.save();
-        }
-      }
-
-      if (!user) {
-        if (!body.email) {
-          throw new Error('add_email');
-        }
-
-        user = new User({
-          email: body.email,
-          jellyfinUsername: account.User.Name,
-          jellyfinUserId: account.User.Id,
-          jellyfinDeviceId: deviceId,
-          jellyfinAuthToken: account.AccessToken,
-          permissions: settings.main.defaultPermissions,
-          avatar: account.User.PrimaryImageTag
-            ? `${hostname}/Users/${account.User.Id}/Images/Primary/?tag=${account.User.PrimaryImageTag}&quality=90`
-            : '/os_logo_square.png',
-          userType: UserType.JELLYFIN,
-        });
-        await userRepository.save(user);
-      }
-    }
-
-    // Set logged in session
-    if (req.session) {
-      req.session.userId = user?.id;
-    }
-
-    return res.status(200).json(user?.filter() ?? {});
-  } catch (e) {
-    if (e.message === 'Unauthorized') {
-      logger.info(
-        'Failed login attempt from user with incorrect Jellyfin credentials',
-        {
-          label: 'Auth',
-          account: {
-            ip: req.ip,
-            email: body.username,
-            password: '__REDACTED__',
-          },
-        }
-      );
-      return next({
-        status: 401,
-        message: 'Unauthorized',
-      });
-    } else if (e.message === 'add_email') {
-      return next({
-        status: 406,
-        message: 'CREDENTIAL_ERROR_ADD_EMAIL',
-      });
-    } else {
-      logger.error(e.message, { label: 'Auth' });
-      return next({
-        status: 500,
-        message: 'Something went wrong.',
-      });
-    }
-  }
-});
-
 authRoutes.post('/local', async (req, res, next) => {
   const settings = getSettings();
   const userRepository = getRepository(User);
