<<<<<<< HEAD
import axios from 'axios';
import * as EmailValidator from 'email-validator';
import { Router } from 'express';
import gravatarUrl from 'gravatar-url';
import { getRepository } from 'typeorm';
import JellyfinAPI from '../api/jellyfin';
import PlexTvAPI from '../api/plextv';
import { MediaServerType } from '../constants/server';
import { UserType } from '../constants/user';
import { User } from '../entity/User';
import { getOidcInfo } from '../lib/oidc';
import { startJobs } from '../job/schedule';
import { Permission } from '../lib/permissions';
import { getSettings } from '../lib/settings';
import logger from '../logger';
import { checkJwt, isAuthenticated } from '../middleware/auth';
=======
import JellyfinAPI from '@server/api/jellyfin';
import PlexTvAPI from '@server/api/plextv';
import { MediaServerType } from '@server/constants/server';
import { UserType } from '@server/constants/user';
import { getRepository } from '@server/datasource';
import { User } from '@server/entity/User';
import { startJobs } from '@server/job/schedule';
import { Permission } from '@server/lib/permissions';
import { getSettings } from '@server/lib/settings';
import logger from '@server/logger';
import { isAuthenticated } from '@server/middleware/auth';
import * as EmailValidator from 'email-validator';
import { Router } from 'express';
>>>>>>> e0f9a6e1

const authRoutes = Router();

authRoutes.get('/me', isAuthenticated(), async (req, res) => {
  const userRepository = getRepository(User);
  if (!req.user) {
    return res.status(500).json({
      status: 500,
      error: 'Please sign in.',
    });
  }
  const user = await userRepository.findOneOrFail({
    where: { id: req.user.id },
  });

  // check if email is required in settings and if user has an valid email
  const settings = await getSettings();
  if (
    settings.notifications.agents.email.options.userEmailRequired &&
    !EmailValidator.validate(user.email)
  ) {
    user.warnings.push('userEmailRequired');
    logger.warn(`User ${user.username} has no valid email address`);
  }

  return res.status(200).json(user);
});

authRoutes.post('/plex', async (req, res, next) => {
  const settings = getSettings();
  const userRepository = getRepository(User);
  const body = req.body as { authToken?: string };

  if (!body.authToken) {
    return next({
      status: 500,
      message: 'Authentication token required.',
    });
  }

  if (
    settings.main.mediaServerType != MediaServerType.PLEX &&
    settings.main.mediaServerType != MediaServerType.NOT_CONFIGURED
  ) {
    return res.status(500).json({ error: 'Plex login is disabled' });
  }
  try {
    // First we need to use this auth token to get the user's email from plex.tv
    const plextv = new PlexTvAPI(body.authToken);
    const account = await plextv.getUser();

    // Next let's see if the user already exists
    let user = await userRepository
      .createQueryBuilder('user')
      .where('user.plexId = :id', { id: account.id })
      .orWhere('user.email = :email', {
        email: account.email.toLowerCase(),
      })
      .getOne();

    if (!user && !(await userRepository.count())) {
      user = new User({
        email: account.email,
        plexUsername: account.username,
        plexId: account.id,
        plexToken: account.authToken,
        permissions: Permission.ADMIN,
        avatar: account.thumb,
        userType: UserType.PLEX,
      });

      settings.main.mediaServerType = MediaServerType.PLEX;
      settings.save();
      startJobs();

      await userRepository.save(user);
    } else {
      const mainUser = await userRepository.findOneOrFail({
        select: { id: true, plexToken: true, plexId: true },
        where: { id: 1 },
      });
      const mainPlexTv = new PlexTvAPI(mainUser.plexToken ?? '');

      if (
        account.id === mainUser.plexId ||
        (await mainPlexTv.checkUserAccess(account.id))
      ) {
        if (user) {
          if (!user.plexId) {
            logger.info(
              'Found matching Plex user; updating user with Plex data',
              {
                label: 'API',
                ip: req.ip,
                email: user.email,
                userId: user.id,
                plexId: account.id,
                plexUsername: account.username,
              }
            );
          }

          user.plexToken = body.authToken;
          user.plexId = account.id;
          user.avatar = account.thumb;
          user.email = account.email;
          user.plexUsername = account.username;
          user.userType = UserType.PLEX;

          await userRepository.save(user);
        } else if (!settings.main.newPlexLogin) {
          logger.warn(
            'Failed sign-in attempt by unimported Plex user with access to the media server',
            {
              label: 'API',
              ip: req.ip,
              email: account.email,
              plexId: account.id,
              plexUsername: account.username,
            }
          );
          return next({
            status: 403,
            message: 'Access denied.',
          });
        } else {
          logger.info(
            'Sign-in attempt from Plex user with access to the media server; creating new Overseerr user',
            {
              label: 'API',
              ip: req.ip,
              email: account.email,
              plexId: account.id,
              plexUsername: account.username,
            }
          );
          user = new User({
            email: account.email,
            plexUsername: account.username,
            plexId: account.id,
            plexToken: account.authToken,
            permissions: settings.main.defaultPermissions,
            avatar: account.thumb,
            userType: UserType.PLEX,
          });

          await userRepository.save(user);
        }
      } else {
        logger.warn(
          'Failed sign-in attempt by Plex user without access to the media server',
          {
            label: 'API',
            ip: req.ip,
            email: account.email,
            plexId: account.id,
            plexUsername: account.username,
          }
        );
        return next({
          status: 403,
          message: 'Access denied.',
        });
      }
    }

    // Set logged in session
    if (req.session) {
      req.session.userId = user.id;
    }

    return res.status(200).json(user?.filter() ?? {});
  } catch (e) {
    logger.error('Something went wrong authenticating with Plex account', {
      label: 'API',
      errorMessage: e.message,
      ip: req.ip,
    });
    return next({
      status: 500,
      message: 'Unable to authenticate.',
    });
  }
});

authRoutes.post('/jellyfin', async (req, res, next) => {
  const settings = getSettings();
  const userRepository = getRepository(User);
  const body = req.body as {
    username?: string;
    password?: string;
    hostname?: string;
    email?: string;
  };

  //Make sure jellyfin login is enabled, but only if jellyfin is not already configured
  if (
    settings.main.mediaServerType !== MediaServerType.JELLYFIN &&
    settings.jellyfin.hostname !== ''
  ) {
    return res.status(500).json({ error: 'Jellyfin login is disabled' });
  } else if (!body.username) {
    return res.status(500).json({ error: 'You must provide an username' });
  } else if (settings.jellyfin.hostname !== '' && body.hostname) {
    return res
      .status(500)
      .json({ error: 'Jellyfin hostname already configured' });
  } else if (settings.jellyfin.hostname === '' && !body.hostname) {
    return res.status(500).json({ error: 'No hostname provided.' });
  }

  try {
    const hostname =
      settings.jellyfin.hostname !== ''
        ? settings.jellyfin.hostname
        : body.hostname;
    const { externalHostname } = getSettings().jellyfin;

    // Try to find deviceId that corresponds to jellyfin user, else generate a new one
    let user = await userRepository.findOne({
      where: { jellyfinUsername: body.username },
    });

    let deviceId = '';
    if (user) {
      deviceId = user.jellyfinDeviceId ?? '';
    } else {
      deviceId = Buffer.from(`BOT_overseerr_${body.username ?? ''}`).toString(
        'base64'
      );
    }
    // First we need to attempt to log the user in to jellyfin
    const jellyfinserver = new JellyfinAPI(hostname ?? '', undefined, deviceId);
    const jellyfinHost =
      externalHostname && externalHostname.length > 0
        ? externalHostname
        : hostname;

    const account = await jellyfinserver.login(body.username, body.password);
    // Next let's see if the user already exists
    user = await userRepository.findOne({
      where: { jellyfinUserId: account.User.Id },
    });

    if (user) {
      // Let's check if their authtoken is up to date
      if (user.jellyfinAuthToken !== account.AccessToken) {
        user.jellyfinAuthToken = account.AccessToken;
      }

      // Update the users avatar with their jellyfin profile pic (incase it changed)
      if (account.User.PrimaryImageTag) {
        user.avatar = `${jellyfinHost}/Users/${account.User.Id}/Images/Primary/?tag=${account.User.PrimaryImageTag}&quality=90`;
      } else {
        user.avatar = '/os_logo_square.png';
      }

      user.jellyfinUsername = account.User.Name;

      if (user.username === account.User.Name) {
        user.username = '';
      }
      await userRepository.save(user);
    } else if (!settings.main.newPlexLogin) {
      logger.warn(
        'Failed sign-in attempt by unimported Jellyfin user with access to the media server',
        {
          label: 'API',
          ip: req.ip,
          jellyfinUserId: account.User.Id,
          jellyfinUsername: account.User.Name,
        }
      );
      return next({
        status: 403,
        message: 'Access denied.',
      });
    } else {
      // Here we check if it's the first user. If it is, we create the user with no check
      // and give them admin permissions
      const totalUsers = await userRepository.count();
      if (totalUsers === 0) {
        logger.info(
          'Sign-in attempt from Jellyfin user with access to the media server; creating initial admin user for Overseerr',
          {
            label: 'API',
            ip: req.ip,
            jellyfinUsername: account.User.Name,
          }
        );
        user = new User({
          email: body.email,
          jellyfinUsername: account.User.Name,
          jellyfinUserId: account.User.Id,
          jellyfinDeviceId: deviceId,
          jellyfinAuthToken: account.AccessToken,
          permissions: Permission.ADMIN,
          avatar: account.User.PrimaryImageTag
            ? `${jellyfinHost}/Users/${account.User.Id}/Images/Primary/?tag=${account.User.PrimaryImageTag}&quality=90`
            : '/os_logo_square.png',
          userType: UserType.JELLYFIN,
        });
        await userRepository.save(user);

        //Update hostname in settings if it doesn't exist (initial configuration)
        //Also set mediaservertype to JELLYFIN
        if (settings.jellyfin.hostname === '') {
          settings.main.mediaServerType = MediaServerType.JELLYFIN;
          settings.jellyfin.hostname = body.hostname ?? '';
          settings.jellyfin.serverId = account.User.ServerId;
          settings.save();
          startJobs();
        }
      }

      if (!user) {
        if (!body.email) {
          throw new Error('add_email');
        }

        user = new User({
          email: body.email,
          jellyfinUsername: account.User.Name,
          jellyfinUserId: account.User.Id,
          jellyfinDeviceId: deviceId,
          jellyfinAuthToken: account.AccessToken,
          permissions: settings.main.defaultPermissions,
          avatar: account.User.PrimaryImageTag
            ? `${jellyfinHost}/Users/${account.User.Id}/Images/Primary/?tag=${account.User.PrimaryImageTag}&quality=90`
            : '/os_logo_square.png',
          userType: UserType.JELLYFIN,
        });
        //initialize Jellyfin/Emby users with local login
        const passedExplicitPassword =
          body.password && body.password.length > 0;
        if (passedExplicitPassword) {
          await user.setPassword(body.password ?? '');
        }
        await userRepository.save(user);
      }
    }

    // Set logged in session
    if (req.session) {
      req.session.userId = user?.id;
    }

    return res.status(200).json(user?.filter() ?? {});
  } catch (e) {
    if (e.message === 'Unauthorized') {
      logger.info(
        'Failed login attempt from user with incorrect Jellyfin credentials',
        {
          label: 'Auth',
          account: {
            ip: req.ip,
            email: body.username,
            password: '__REDACTED__',
          },
        }
      );
      return next({
        status: 401,
        message: 'Unauthorized',
      });
    } else if (e.message === 'add_email') {
      return next({
        status: 406,
        message: 'CREDENTIAL_ERROR_ADD_EMAIL',
      });
    } else {
      logger.error(e.message, { label: 'Auth' });
      return next({
        status: 500,
        message: 'Something went wrong.',
      });
    }
  }
});

authRoutes.post('/local', async (req, res, next) => {
  const settings = getSettings();
  const userRepository = getRepository(User);
  const body = req.body as { email?: string; password?: string };

  if (!settings.main.localLogin) {
    return res.status(500).json({ error: 'Password sign-in is disabled.' });
  } else if (!body.email || !body.password) {
    return res.status(500).json({
      error: 'You must provide both an email address and a password.',
    });
  }
  try {
    const user = await userRepository
      .createQueryBuilder('user')
      .select(['user.id', 'user.email', 'user.password', 'user.plexId'])
      .where('user.email = :email', { email: body.email.toLowerCase() })
      .getOne();

    if (!user || !(await user.passwordMatch(body.password))) {
      logger.warn('Failed sign-in attempt using invalid Overseerr password', {
        label: 'API',
        ip: req.ip,
        email: body.email,
        userId: user?.id,
      });
      return next({
        status: 403,
        message: 'Access denied.',
      });
    }

    const mainUser = await userRepository.findOneOrFail({
      select: { id: true, plexToken: true, plexId: true },
      where: { id: 1 },
    });
    const mainPlexTv = new PlexTvAPI(mainUser.plexToken ?? '');

    if (!user.plexId) {
      try {
        const plexUsersResponse = await mainPlexTv.getUsers();
        const account = plexUsersResponse.MediaContainer.User.find(
          (account) =>
            account.$.email &&
            account.$.email.toLowerCase() === user.email.toLowerCase()
        )?.$;

        if (
          account &&
          (await mainPlexTv.checkUserAccess(parseInt(account.id)))
        ) {
          logger.info(
            'Found matching Plex user; updating user with Plex data',
            {
              label: 'API',
              ip: req.ip,
              email: body.email,
              userId: user.id,
              plexId: account.id,
              plexUsername: account.username,
            }
          );

          user.plexId = parseInt(account.id);
          user.avatar = account.thumb;
          user.email = account.email;
          user.plexUsername = account.username;
          user.userType = UserType.PLEX;

          await userRepository.save(user);
        }
      } catch (e) {
        logger.error('Something went wrong fetching Plex users', {
          label: 'API',
          errorMessage: e.message,
        });
      }
    }

    if (
      user.plexId &&
      user.plexId !== mainUser.plexId &&
      !(await mainPlexTv.checkUserAccess(user.plexId))
    ) {
      logger.warn(
        'Failed sign-in attempt from Plex user without access to the media server',
        {
          label: 'API',
          account: {
            ip: req.ip,
            email: body.email,
            userId: user.id,
            plexId: user.plexId,
          },
        }
      );
      return next({
        status: 403,
        message: 'Access denied.',
      });
    }

    // Set logged in session
    if (user && req.session) {
      req.session.userId = user.id;
    }

    return res.status(200).json(user?.filter() ?? {});
  } catch (e) {
    logger.error(
      'Something went wrong authenticating with Overseerr password',
      {
        label: 'API',
        errorMessage: e.message,
        ip: req.ip,
        email: body.email,
      }
    );
    return next({
      status: 500,
      message: 'Unable to authenticate.',
    });
  }
});

authRoutes.get('/oidc', checkJwt(), async (req, res, next) => {
  const settings = getSettings();
  const userRepository = getRepository(User);

  try {
    const oidcInfo = await getOidcInfo(settings.fullPublicSettings.oidcIssuer);

    const authHeader = req.headers.authorization ?? '';

    const response = await axios.get(oidcInfo.userinfoEndpoint, {
      headers: { Authorization: authHeader },
    });
    const { name, email } = response.data;

    const existingUser = await userRepository
      .createQueryBuilder('user')
      .select(['user.id', 'user.password'])
      .where('user.email = :email', { email: email })
      .getOne();

    // If user exist, set logged in session
    if (existingUser && req.session) {
      req.session.userId = existingUser.id;
      return res.status(200).json(existingUser?.filter() ?? {});
    }

    // create new user
    const avatar = gravatarUrl(email, { default: 'mm', size: 200 });
    const user = new User({
      avatar: avatar,
      username: name,
      email: email,
      permissions: settings.main.defaultPermissions,
      plexToken: '',
      userType: UserType.LOCAL,
    });
    await userRepository.save(user);

    // Set logged in session for newly created user
    if (user && req.session) {
      req.session.userId = user.id;
    }
    return res.status(200).json(user?.filter() ?? {});
  } catch (e) {
    logger.error('Something went wrong while attempting to authenticate.', {
      label: 'Auth',
      error: e.message,
    });
    return next({
      status: 500,
      message: 'Something went wrong.',
    });
  }
});

authRoutes.post('/logout', (req, res, next) => {
  req.session?.destroy((err) => {
    if (err) {
      return next({
        status: 500,
        message: 'Something went wrong.',
      });
    }

    return res.status(200).json({ status: 'ok' });
  });
});

authRoutes.post('/reset-password', async (req, res, next) => {
  const userRepository = getRepository(User);
  const body = req.body as { email?: string };

  if (!body.email) {
    return next({
      status: 500,
      message: 'Email address required.',
    });
  }

  const user = await userRepository
    .createQueryBuilder('user')
    .where('user.email = :email', { email: body.email.toLowerCase() })
    .getOne();

  if (user) {
    await user.resetPassword();
    userRepository.save(user);
    logger.info('Successfully sent password reset link', {
      label: 'API',
      ip: req.ip,
      email: body.email,
    });
  } else {
    logger.error('Something went wrong sending password reset link', {
      label: 'API',
      ip: req.ip,
      email: body.email,
    });
  }

  return res.status(200).json({ status: 'ok' });
});

authRoutes.post('/reset-password/:guid', async (req, res, next) => {
  const userRepository = getRepository(User);

  if (!req.body.password || req.body.password?.length < 8) {
    logger.warn('Failed password reset attempt using invalid new password', {
      label: 'API',
      ip: req.ip,
      guid: req.params.guid,
    });
    return next({
      status: 500,
      message: 'Password must be at least 8 characters long.',
    });
  }

  const user = await userRepository.findOne({
    where: { resetPasswordGuid: req.params.guid },
  });

  if (!user) {
    logger.warn('Failed password reset attempt using invalid recovery link', {
      label: 'API',
      ip: req.ip,
      guid: req.params.guid,
    });
    return next({
      status: 500,
      message: 'Invalid password reset link.',
    });
  }

  if (
    !user.recoveryLinkExpirationDate ||
    user.recoveryLinkExpirationDate <= new Date()
  ) {
    logger.warn('Failed password reset attempt using expired recovery link', {
      label: 'API',
      ip: req.ip,
      guid: req.params.guid,
      email: user.email,
    });
    return next({
      status: 500,
      message: 'Invalid password reset link.',
    });
  }
  user.recoveryLinkExpirationDate = null;
  userRepository.save(user);
  logger.info('Successfully reset password', {
    label: 'API',
    ip: req.ip,
    guid: req.params.guid,
    email: user.email,
  });

  return res.status(200).json({ status: 'ok' });
});

export default authRoutes;<|MERGE_RESOLUTION|>--- conflicted
+++ resolved
@@ -1,21 +1,3 @@
-<<<<<<< HEAD
-import axios from 'axios';
-import * as EmailValidator from 'email-validator';
-import { Router } from 'express';
-import gravatarUrl from 'gravatar-url';
-import { getRepository } from 'typeorm';
-import JellyfinAPI from '../api/jellyfin';
-import PlexTvAPI from '../api/plextv';
-import { MediaServerType } from '../constants/server';
-import { UserType } from '../constants/user';
-import { User } from '../entity/User';
-import { getOidcInfo } from '../lib/oidc';
-import { startJobs } from '../job/schedule';
-import { Permission } from '../lib/permissions';
-import { getSettings } from '../lib/settings';
-import logger from '../logger';
-import { checkJwt, isAuthenticated } from '../middleware/auth';
-=======
 import JellyfinAPI from '@server/api/jellyfin';
 import PlexTvAPI from '@server/api/plextv';
 import { MediaServerType } from '@server/constants/server';
@@ -23,13 +5,15 @@
 import { getRepository } from '@server/datasource';
 import { User } from '@server/entity/User';
 import { startJobs } from '@server/job/schedule';
+import { getOidcInfo } from '@server/lib/oidc';
 import { Permission } from '@server/lib/permissions';
 import { getSettings } from '@server/lib/settings';
 import logger from '@server/logger';
-import { isAuthenticated } from '@server/middleware/auth';
+import { checkJwt, isAuthenticated } from '@server/middleware/auth';
+import axios from 'axios';
 import * as EmailValidator from 'email-validator';
 import { Router } from 'express';
->>>>>>> e0f9a6e1
+import gravatarUrl from 'gravatar-url';
 
 const authRoutes = Router();
 
