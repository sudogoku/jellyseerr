import { Router } from 'express';
import { getRepository } from 'typeorm';
import PlexTvAPI from '../api/plextv';
<<<<<<< HEAD
import JellyfinAPI from '../api/jellyfin';
import { isAuthenticated } from '../middleware/auth';
=======
import { UserType } from '../constants/user';
import { User } from '../entity/User';
>>>>>>> 6c30d62b
import { Permission } from '../lib/permissions';
import { getSettings } from '../lib/settings';
<<<<<<< HEAD
import { UserType } from '../constants/user';
import { MediaServerType } from '../constants/server';
=======
import logger from '../logger';
import { isAuthenticated } from '../middleware/auth';
>>>>>>> 6c30d62b

const authRoutes = Router();

authRoutes.get('/me', isAuthenticated(), async (req, res) => {
  const userRepository = getRepository(User);
  if (!req.user) {
    return res.status(500).json({
      status: 500,
      error:
        'Requested user endpoint without valid authenticated user in session',
    });
  }
  const user = await userRepository.findOneOrFail({
    where: { id: req.user.id },
  });

  return res.status(200).json(user);
});

authRoutes.post('/plex', async (req, res, next) => {
  const settings = getSettings();
  const userRepository = getRepository(User);
  const body = req.body as {
    authToken?: string;
  };

  if (!body.authToken) {
    return res.status(500).json({ error: 'You must provide an auth token' });
  }

  if (
    settings.main.mediaServerType != MediaServerType.PLEX &&
    settings.main.mediaServerType != MediaServerType.NOT_CONFIGURED
  ) {
    return res.status(500).json({ error: 'Plex login is disabled' });
  }
  try {
    // First we need to use this auth token to get the users email from plex.tv
    const plextv = new PlexTvAPI(body.authToken);
    const account = await plextv.getUser();

    // Next let's see if the user already exists
    let user = await userRepository
      .createQueryBuilder('user')
      .where('user.plexId = :id', { id: account.id })
      .orWhere('user.email = :email', {
        email: account.email.toLowerCase(),
      })
      .getOne();

    if (user) {
      // Let's check if their Plex token is up-to-date
      if (user.plexToken !== body.authToken) {
        user.plexToken = body.authToken;
      }

      // Update the user's avatar with their Plex thumbnail, in case it changed
      user.avatar = account.thumb;
      user.email = account.email;
      user.plexUsername = account.username;

      // In case the user was previously a local account
      if (user.userType === UserType.LOCAL) {
        user.userType = UserType.PLEX;
        user.plexId = account.id;
      }

      await userRepository.save(user);
    } else {
      // Here we check if it's the first user. If it is, we create the user with no check
      // and give them admin permissions
      const totalUsers = await userRepository.count();

      if (totalUsers === 0) {
        user = new User({
          email: account.email,
          plexUsername: account.username,
          plexId: account.id,
          plexToken: account.authToken,
          permissions: Permission.ADMIN,
          avatar: account.thumb,
          userType: UserType.PLEX,
        });
        await userRepository.save(user);

        //Since we created the admin user, go ahead and set the mediaservertype to PLEX
        settings.main.mediaServerType = MediaServerType.PLEX;
      }

      // Double check that we didn't create the first admin user before running this
      if (!user) {
        if (!settings.main.newPlexLogin) {
          logger.info(
            'Failed sign-in attempt from user who has not been imported to Overseerr.',
            {
              label: 'Auth',
              account: {
                ...account,
                authentication_token: '__REDACTED__',
                authToken: '__REDACTED__',
              },
            }
          );
          return next({
            status: 403,
            message: 'Access denied.',
          });
        }

        // If we get to this point, the user does not already exist so we need to create the
        // user _assuming_ they have access to the Plex server
        const mainUser = await userRepository.findOneOrFail({
          select: ['id', 'plexToken'],
          order: { id: 'ASC' },
        });
        const mainPlexTv = new PlexTvAPI(mainUser.plexToken ?? '');

        if (await mainPlexTv.checkUserAccess(account.id)) {
          user = new User({
            email: account.email,
            plexUsername: account.username,
            plexId: account.id,
            plexToken: account.authToken,
            permissions: settings.main.defaultPermissions,
            avatar: account.thumb,
            userType: UserType.PLEX,
          });
          await userRepository.save(user);
        } else {
          logger.info(
            'Failed sign-in attempt from user without access to the Plex server.',
            {
              label: 'Auth',
              account: {
                ...account,
                authentication_token: '__REDACTED__',
                authToken: '__REDACTED__',
              },
            }
          );
          return next({
            status: 403,
            message: 'Access denied.',
          });
        }
      }
    }

    // Set logged in session
    if (req.session) {
      req.session.userId = user.id;
    }

    return res.status(200).json(user?.filter() ?? {});
  } catch (e) {
    logger.error(e.message, { label: 'Auth' });
    return next({
      status: 500,
      message: 'Something went wrong.',
    });
  }
});

authRoutes.post('/jellyfin', async (req, res, next) => {
  const settings = getSettings();
  const userRepository = getRepository(User);
  const body = req.body as {
    username?: string;
    password?: string;
    hostname?: string;
    email?: string;
  };

  //Make sure jellyfin login is enabled, but only if jellyfin is not already configured
  if (
    settings.main.mediaServerType !== MediaServerType.JELLYFIN &&
    settings.jellyfin.hostname !== ''
  ) {
    return res.status(500).json({ error: 'Jellyfin login is disabled' });
  } else if (!body.username || !body.password) {
    return res
      .status(500)
      .json({ error: 'You must provide an username and a password' });
  } else if (settings.jellyfin.hostname !== '' && body.hostname) {
    return res
      .status(500)
      .json({ error: 'Jellyfin hostname already configured' });
  } else if (settings.jellyfin.hostname === '' && !body.hostname) {
    return res.status(500).json({ error: 'No hostname provided.' });
  }

  try {
    const hostname =
      settings.jellyfin.hostname !== ''
        ? settings.jellyfin.hostname
        : body.hostname;
    // Try to find deviceId that corresponds to jellyfin user, else generate a new one
    let user = await userRepository.findOne({
      where: { jellyfinUsername: body.username },
    });

    let deviceId = '';
    if (user) {
      deviceId = user.jellyfinDeviceId ?? '';
    } else {
      deviceId = Buffer.from(`BOT_overseerr_${body.username ?? ''}`).toString(
        'base64'
      );
    }
    // First we need to attempt to log the user in to jellyfin
    const jellyfinserver = new JellyfinAPI(hostname ?? '', undefined, deviceId);

    const account = await jellyfinserver.login(body.username, body.password);
    // Next let's see if the user already exists
    user = await userRepository.findOne({
      where: { jellyfinUserId: account.User.Id },
    });

    if (user) {
      // Let's check if their authtoken is up to date
      if (user.jellyfinAuthToken !== account.AccessToken) {
        user.jellyfinAuthToken = account.AccessToken;
      }

      // Update the users avatar with their jellyfin profile pic (incase it changed)
      if (account.User.PrimaryImageTag) {
        user.avatar = `${hostname}/Users/${account.User.Id}/Images/Primary/?tag=${account.User.PrimaryImageTag}&quality=90`;
      } else {
        user.avatar = '/os_logo_square.png';
      }

      user.jellyfinUsername = account.User.Name;

      if (user.username === account.User.Name) {
        user.username = '';
      }
      await userRepository.save(user);
    } else {
      // Here we check if it's the first user. If it is, we create the user with no check
      // and give them admin permissions
      const totalUsers = await userRepository.count();
      if (totalUsers === 0) {
        user = new User({
          email: body.email,
          jellyfinUsername: account.User.Name,
          jellyfinUserId: account.User.Id,
          jellyfinDeviceId: deviceId,
          jellyfinAuthToken: account.AccessToken,
          permissions: Permission.ADMIN,
          avatar: account.User.PrimaryImageTag
            ? `${hostname}/Users/${account.User.Id}/Images/Primary/?tag=${account.User.PrimaryImageTag}&quality=90`
            : '/os_logo_square.png',
          userType: UserType.JELLYFIN,
        });
        await userRepository.save(user);

        //Update hostname in settings if it doesn't exist (initial configuration)
        //Also set mediaservertype to JELLYFIN
        if (settings.jellyfin.hostname === '') {
          settings.main.mediaServerType = MediaServerType.JELLYFIN;
          settings.jellyfin.hostname = body.hostname ?? '';
          settings.jellyfin.serverId = account.User.ServerId;
          settings.save();
        }
      }

      if (!user) {
        if (!body.email) {
          throw new Error('add_email');
        }

        user = new User({
          email: body.email,
          jellyfinUsername: account.User.Name,
          jellyfinUserId: account.User.Id,
          jellyfinDeviceId: deviceId,
          jellyfinAuthToken: account.AccessToken,
          permissions: settings.main.defaultPermissions,
          avatar: account.User.PrimaryImageTag
            ? `${hostname}/Users/${account.User.Id}/Images/Primary/?tag=${account.User.PrimaryImageTag}&quality=90`
            : '/os_logo_square.png',
          userType: UserType.JELLYFIN,
        });
        await userRepository.save(user);
      }
    }

    // Set logged in session
    if (req.session) {
      req.session.userId = user?.id;
    }

    return res.status(200).json(user?.filter() ?? {});
  } catch (e) {
    if (e.message === 'Unauthorized') {
      logger.info(
        'Failed login attempt from user with incorrect Jellyfin credentials',
        {
          label: 'Auth',
          account: {
            ip: req.ip,
            email: body.username,
            password: '__REDACTED__',
          },
        }
      );
      return next({
        status: 401,
        message: 'Unauthorized',
      });
    } else if (e.message === 'add_email') {
      return next({
        status: 406,
        message: 'CREDENTIAL_ERROR_ADD_EMAIL',
      });
    } else {
      logger.error(e.message, { label: 'Auth' });
      return next({
        status: 500,
        message: 'Something went wrong.',
      });
    }
  }
});

authRoutes.post('/local', async (req, res, next) => {
  const settings = getSettings();
  const userRepository = getRepository(User);
  const body = req.body as { email?: string; password?: string };

  if (!settings.main.localLogin) {
    return res.status(500).json({ error: 'Local user sign-in is disabled.' });
  } else if (!body.email || !body.password) {
    return res.status(500).json({
      error: 'You must provide both an email address and a password.',
    });
  }
  try {
    const user = await userRepository
      .createQueryBuilder('user')
      .select(['user.id', 'user.password'])
      .where('user.email = :email', { email: body.email.toLowerCase() })
      .getOne();

    const isCorrectCredentials = await user?.passwordMatch(body.password);

    // User doesn't exist or credentials are incorrect
    if (!isCorrectCredentials) {
      logger.info(
        'Failed sign-in attempt from user with incorrect credentials.',
        {
          label: 'Auth',
          account: {
            ip: req.ip,
            email: body.email,
            password: '__REDACTED__',
          },
        }
      );
      return next({
        status: 403,
        message: 'Your sign-in credentials are incorrect.',
      });
    }

    // Set logged in session
    if (user && req.session) {
      req.session.userId = user.id;
    }

    return res.status(200).json(user?.filter() ?? {});
  } catch (e) {
    logger.error('Something went wrong while attempting to authenticate.', {
      label: 'Auth',
      error: e.message,
    });
    return next({
      status: 500,
      message: 'Something went wrong.',
    });
  }
});

authRoutes.post('/logout', (req, res, next) => {
  req.session?.destroy((err) => {
    if (err) {
      return next({
        status: 500,
        message: 'Something went wrong while attempting to sign out.',
      });
    }

    return res.status(200).json({ status: 'ok' });
  });
});

authRoutes.post('/reset-password', async (req, res) => {
  const userRepository = getRepository(User);
  const body = req.body as { email?: string };

  if (!body.email) {
    return res
      .status(500)
      .json({ error: 'You must provide an email address.' });
  }

  const user = await userRepository
    .createQueryBuilder('user')
    .where('user.email = :email', { email: body.email.toLowerCase() })
    .getOne();

  if (user) {
    await user.resetPassword();
    userRepository.save(user);
    logger.info('Successful request made for recovery link.', {
      label: 'User Management',
      context: { ip: req.ip, email: body.email },
    });
  } else {
    logger.info('Failed request made to reset a password.', {
      label: 'User Management',
      context: { ip: req.ip, email: body.email },
    });
  }

  return res.status(200).json({ status: 'ok' });
});

authRoutes.post('/reset-password/:guid', async (req, res, next) => {
  const userRepository = getRepository(User);

  try {
    if (!req.body.password || req.body.password?.length < 8) {
      const message =
        'Failed to reset password. Password must be at least 8 characters long.';
      logger.info(message, {
        label: 'User Management',
        context: { ip: req.ip, guid: req.params.guid },
      });
      return next({ status: 500, message: message });
    }

    const user = await userRepository.findOne({
      where: { resetPasswordGuid: req.params.guid },
    });

    if (!user) {
      throw new Error('Guid invalid.');
    }

    if (
      !user.recoveryLinkExpirationDate ||
      user.recoveryLinkExpirationDate <= new Date()
    ) {
      throw new Error('Recovery link expired.');
    }

    await user.setPassword(req.body.password);
    user.recoveryLinkExpirationDate = null;
    userRepository.save(user);
    logger.info(`Successfully reset password`, {
      label: 'User Management',
      context: { ip: req.ip, guid: req.params.guid, email: user.email },
    });

    return res.status(200).json({ status: 'ok' });
  } catch (e) {
    logger.info(`Failed to reset password. ${e.message}`, {
      label: 'User Management',
      context: { ip: req.ip, guid: req.params.guid },
    });
    return res.status(200).json({ status: 'ok' });
  }
});

export default authRoutes;<|MERGE_RESOLUTION|>--- conflicted
+++ resolved
@@ -1,22 +1,14 @@
 import { Router } from 'express';
 import { getRepository } from 'typeorm';
+import JellyfinAPI from '../api/jellyfin';
 import PlexTvAPI from '../api/plextv';
-<<<<<<< HEAD
-import JellyfinAPI from '../api/jellyfin';
-import { isAuthenticated } from '../middleware/auth';
-=======
+import { MediaServerType } from '../constants/server';
 import { UserType } from '../constants/user';
 import { User } from '../entity/User';
->>>>>>> 6c30d62b
 import { Permission } from '../lib/permissions';
 import { getSettings } from '../lib/settings';
-<<<<<<< HEAD
-import { UserType } from '../constants/user';
-import { MediaServerType } from '../constants/server';
-=======
 import logger from '../logger';
 import { isAuthenticated } from '../middleware/auth';
->>>>>>> 6c30d62b
 
 const authRoutes = Router();
 
