--- conflicted
+++ resolved
@@ -12,7 +12,7 @@
 import logger from '@server/logger';
 import { isAuthenticated } from '@server/middleware/auth';
 import { ApiError } from '@server/types/error';
-<<<<<<< HEAD
+import { getHostname } from '@server/utils/getHostname';
 import {
   createIdTokenSchema,
   fetchOIDCTokenData,
@@ -28,14 +28,8 @@
 import { Router } from 'express';
 import gravatarUrl from 'gravatar-url';
 import decodeJwt from 'jwt-decode';
+import net from 'net';
 import { In } from 'typeorm';
-=======
-import { getHostname } from '@server/utils/getHostname';
-import * as EmailValidator from 'email-validator';
-import { Router } from 'express';
-import gravatarUrl from 'gravatar-url';
-import net from 'net';
->>>>>>> 54cfeefe
 
 const authRoutes = Router();
 
