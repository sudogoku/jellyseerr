<<<<<<< HEAD
import { Router } from 'express';
import gravatarUrl from 'gravatar-url';
import { findIndex, sortBy } from 'lodash';
import { getRepository, In, Not } from 'typeorm';
import JellyfinAPI from '../../api/jellyfin';
import PlexTvAPI from '../../api/plextv';
import TautulliAPI from '../../api/tautulli';
import { MediaType } from '../../constants/media';
import { UserType } from '../../constants/user';
import Media from '../../entity/Media';
import { MediaRequest } from '../../entity/MediaRequest';
import { User } from '../../entity/User';
import { UserPushSubscription } from '../../entity/UserPushSubscription';
import {
=======
import PlexTvAPI from '@server/api/plextv';
import TautulliAPI from '@server/api/tautulli';
import { MediaType } from '@server/constants/media';
import { UserType } from '@server/constants/user';
import { getRepository } from '@server/datasource';
import Media from '@server/entity/Media';
import { MediaRequest } from '@server/entity/MediaRequest';
import { User } from '@server/entity/User';
import { UserPushSubscription } from '@server/entity/UserPushSubscription';
import type { WatchlistResponse } from '@server/interfaces/api/discoverInterfaces';
import type {
>>>>>>> 03d5e566
  QuotaResponse,
  UserRequestsResponse,
  UserResultsResponse,
  UserWatchDataResponse,
} from '@server/interfaces/api/userInterfaces';
import { hasPermission, Permission } from '@server/lib/permissions';
import { getSettings } from '@server/lib/settings';
import logger from '@server/logger';
import { isAuthenticated } from '@server/middleware/auth';
import { Router } from 'express';
import gravatarUrl from 'gravatar-url';
import { findIndex, sortBy } from 'lodash';
import { In } from 'typeorm';
import userSettingsRoutes from './usersettings';

const router = Router();

router.get('/', async (req, res, next) => {
  try {
    const pageSize = req.query.take ? Number(req.query.take) : 10;
    const skip = req.query.skip ? Number(req.query.skip) : 0;
    let query = getRepository(User).createQueryBuilder('user');

    switch (req.query.sort) {
      case 'updated':
        query = query.orderBy('user.updatedAt', 'DESC');
        break;
      case 'displayname':
        query = query.orderBy(
          "(CASE WHEN (user.username IS NULL OR user.username = '') THEN (CASE WHEN (user.plexUsername IS NULL OR user.plexUsername = '') THEN user.email ELSE LOWER(user.plexUsername) END) ELSE LOWER(user.username) END)",
          'ASC'
        );
        break;
      case 'requests':
        query = query
          .addSelect((subQuery) => {
            return subQuery
              .select('COUNT(request.id)', 'requestCount')
              .from(MediaRequest, 'request')
              .where('request.requestedBy.id = user.id');
          }, 'requestCount')
          .orderBy('requestCount', 'DESC');
        break;
      default:
        query = query.orderBy('user.id', 'ASC');
        break;
    }

    const [users, userCount] = await query
      .take(pageSize)
      .skip(skip)
      .getManyAndCount();

    return res.status(200).json({
      pageInfo: {
        pages: Math.ceil(userCount / pageSize),
        pageSize,
        results: userCount,
        page: Math.ceil(skip / pageSize) + 1,
      },
      results: User.filterMany(
        users,
        req.user?.hasPermission(Permission.MANAGE_USERS)
      ),
    } as UserResultsResponse);
  } catch (e) {
    next({ status: 500, message: e.message });
  }
});

router.post(
  '/',
  isAuthenticated(Permission.MANAGE_USERS),
  async (req, res, next) => {
    try {
      const settings = getSettings();

      const body = req.body;
      const userRepository = getRepository(User);

      const existingUser = await userRepository
        .createQueryBuilder('user')
        .where('user.email = :email', {
          email: body.email.toLowerCase(),
        })
        .getOne();

      if (existingUser) {
        return next({
          status: 409,
          message: 'User already exists with submitted email.',
          errors: ['USER_EXISTS'],
        });
      }

      const passedExplicitPassword = body.password && body.password.length > 0;
      const avatar = gravatarUrl(body.email, { default: 'mm', size: 200 });

      if (
        !passedExplicitPassword &&
        !settings.notifications.agents.email.enabled
      ) {
        throw new Error('Email notifications must be enabled');
      }

      const user = new User({
        avatar: body.avatar ?? avatar,
        username: body.username,
        email: body.email,
        password: body.password,
        permissions: settings.main.defaultPermissions,
        plexToken: '',
        userType: UserType.LOCAL,
      });

      if (passedExplicitPassword) {
        await user?.setPassword(body.password);
      } else {
        await user?.generatePassword();
      }

      await userRepository.save(user);
      return res.status(201).json(user.filter());
    } catch (e) {
      next({ status: 500, message: e.message });
    }
  }
);

router.post<
  never,
  unknown,
  {
    endpoint: string;
    p256dh: string;
    auth: string;
  }
>('/registerPushSubscription', async (req, res, next) => {
  try {
    const userPushSubRepository = getRepository(UserPushSubscription);

    const existingSubs = await userPushSubRepository.find({
      where: { auth: req.body.auth },
    });

    if (existingSubs.length > 0) {
      logger.debug(
        'User push subscription already exists. Skipping registration.',
        { label: 'API' }
      );
      return res.status(204).send();
    }

    const userPushSubscription = new UserPushSubscription({
      auth: req.body.auth,
      endpoint: req.body.endpoint,
      p256dh: req.body.p256dh,
      user: req.user,
    });

    userPushSubRepository.save(userPushSubscription);

    return res.status(204).send();
  } catch (e) {
    logger.error('Failed to register user push subscription', {
      label: 'API',
    });
    next({ status: 500, message: 'Failed to register subscription.' });
  }
});

router.get<{ id: string }>('/:id', async (req, res, next) => {
  try {
    const userRepository = getRepository(User);

    const user = await userRepository.findOneOrFail({
      where: { id: Number(req.params.id) },
    });

    return res
      .status(200)
      .json(user.filter(req.user?.hasPermission(Permission.MANAGE_USERS)));
  } catch (e) {
    next({ status: 404, message: 'User not found.' });
  }
});

router.use('/:id/settings', userSettingsRoutes);

router.get<{ id: string }, UserRequestsResponse>(
  '/:id/requests',
  async (req, res, next) => {
    const pageSize = req.query.take ? Number(req.query.take) : 20;
    const skip = req.query.skip ? Number(req.query.skip) : 0;

    try {
      const user = await getRepository(User).findOne({
        where: { id: Number(req.params.id) },
      });

      if (!user) {
        return next({ status: 404, message: 'User not found.' });
      }

      if (
        user.id !== req.user?.id &&
        !req.user?.hasPermission(
          [Permission.MANAGE_REQUESTS, Permission.REQUEST_VIEW],
          { type: 'or' }
        )
      ) {
        return next({
          status: 403,
          message: "You do not have permission to view this user's requests.",
        });
      }

      const [requests, requestCount] = await getRepository(MediaRequest)
        .createQueryBuilder('request')
        .leftJoinAndSelect('request.media', 'media')
        .leftJoinAndSelect('request.seasons', 'seasons')
        .leftJoinAndSelect('request.modifiedBy', 'modifiedBy')
        .leftJoinAndSelect('request.requestedBy', 'requestedBy')
        .andWhere('requestedBy.id = :id', {
          id: user.id,
        })
        .orderBy('request.id', 'DESC')
        .take(pageSize)
        .skip(skip)
        .getManyAndCount();

      return res.status(200).json({
        pageInfo: {
          pages: Math.ceil(requestCount / pageSize),
          pageSize,
          results: requestCount,
          page: Math.ceil(skip / pageSize) + 1,
        },
        results: requests,
      });
    } catch (e) {
      next({ status: 500, message: e.message });
    }
  }
);

export const canMakePermissionsChange = (
  permissions: number,
  user?: User
): boolean =>
  // Only let the owner grant admin privileges
  !(hasPermission(Permission.ADMIN, permissions) && user?.id !== 1);

router.put<
  Record<string, never>,
  Partial<User>[],
  { ids: string[]; permissions: number }
>('/', isAuthenticated(Permission.MANAGE_USERS), async (req, res, next) => {
  try {
    const isOwner = req.user?.id === 1;

    if (!canMakePermissionsChange(req.body.permissions, req.user)) {
      return next({
        status: 403,
        message: 'You do not have permission to grant this level of access',
      });
    }

    const userRepository = getRepository(User);

    const users: User[] = await userRepository.find({
      where: {
        id: In(
          isOwner ? req.body.ids : req.body.ids.filter((id) => Number(id) !== 1)
        ),
      },
    });

    const updatedUsers = await Promise.all(
      users.map(async (user) => {
        return userRepository.save(<User>{
          ...user,
          ...{ permissions: req.body.permissions },
        });
      })
    );

    return res.status(200).json(updatedUsers);
  } catch (e) {
    next({ status: 500, message: e.message });
  }
});

router.put<{ id: string }>(
  '/:id',
  isAuthenticated(Permission.MANAGE_USERS),
  async (req, res, next) => {
    try {
      const userRepository = getRepository(User);

      const user = await userRepository.findOneOrFail({
        where: { id: Number(req.params.id) },
      });

      // Only let the owner user modify themselves
      if (user.id === 1 && req.user?.id !== 1) {
        return next({
          status: 403,
          message: 'You do not have permission to modify this user',
        });
      }

      if (!canMakePermissionsChange(req.body.permissions, req.user)) {
        return next({
          status: 403,
          message: 'You do not have permission to grant this level of access',
        });
      }

      Object.assign(user, {
        username: req.body.username,
        permissions: req.body.permissions,
      });

      await userRepository.save(user);

      return res.status(200).json(user.filter());
    } catch (e) {
      next({ status: 404, message: 'User not found.' });
    }
  }
);

router.delete<{ id: string }>(
  '/:id',
  isAuthenticated(Permission.MANAGE_USERS),
  async (req, res, next) => {
    try {
      const userRepository = getRepository(User);

      const user = await userRepository.findOne({
        where: { id: Number(req.params.id) },
        relations: { requests: true },
      });

      if (!user) {
        return next({ status: 404, message: 'User not found.' });
      }

      if (user.id === 1) {
        return next({
          status: 405,
          message: 'This account cannot be deleted.',
        });
      }

      if (user.hasPermission(Permission.ADMIN) && req.user?.id !== 1) {
        return next({
          status: 405,
          message: 'You cannot delete users with administrative privileges.',
        });
      }

      const requestRepository = getRepository(MediaRequest);

      /**
       * Requests are usually deleted through a cascade constraint. Those however, do
       * not trigger the removal event so listeners to not run and the parent Media
       * will not be updated back to unknown for titles that were still pending. So
       * we manually remove all requests from the user here so the parent media's
       * properly reflect the change.
       */
      await requestRepository.remove(user.requests);

      await userRepository.delete(user.id);
      return res.status(200).json(user.filter());
    } catch (e) {
      logger.error('Something went wrong deleting a user', {
        label: 'API',
        userId: req.params.id,
        errorMessage: e.message,
      });
      return next({
        status: 500,
        message: 'Something went wrong deleting the user',
      });
    }
  }
);

router.post(
  '/import-from-plex',
  isAuthenticated(Permission.MANAGE_USERS),
  async (req, res, next) => {
    try {
      const settings = getSettings();
      const userRepository = getRepository(User);
      const body = req.body as { plexIds: string[] } | undefined;

      // taken from auth.ts
      const mainUser = await userRepository.findOneOrFail({
        select: { id: true, plexToken: true },
        where: { id: 1 },
      });
      const mainPlexTv = new PlexTvAPI(mainUser.plexToken ?? '');

      const plexUsersResponse = await mainPlexTv.getUsers();
      const createdUsers: User[] = [];
      for (const rawUser of plexUsersResponse.MediaContainer.User) {
        const account = rawUser.$;

        if (account.email) {
          const user = await userRepository
            .createQueryBuilder('user')
            .where('user.plexId = :id', { id: account.id })
            .orWhere('user.email = :email', {
              email: account.email.toLowerCase(),
            })
            .getOne();

          if (user) {
            // Update the user's avatar with their Plex thumbnail, in case it changed
            user.avatar = account.thumb;
            user.email = account.email;
            user.plexUsername = account.username;

            // In case the user was previously a local account
            if (user.userType === UserType.LOCAL) {
              user.userType = UserType.PLEX;
              user.plexId = parseInt(account.id);
            }
            await userRepository.save(user);
          } else if (!body || body.plexIds.includes(account.id)) {
            if (await mainPlexTv.checkUserAccess(parseInt(account.id))) {
              const newUser = new User({
                plexUsername: account.username,
                email: account.email,
                permissions: settings.main.defaultPermissions,
                plexId: parseInt(account.id),
                plexToken: '',
                avatar: account.thumb,
                userType: UserType.PLEX,
              });
              await userRepository.save(newUser);
              createdUsers.push(newUser);
            }
          }
        }
      }

      return res.status(201).json(User.filterMany(createdUsers));
    } catch (e) {
      next({ status: 500, message: e.message });
    }
  }
);

router.post(
  '/import-from-jellyfin',
  isAuthenticated(Permission.MANAGE_USERS),
  async (req, res, next) => {
    try {
      const settings = getSettings();
      const userRepository = getRepository(User);
      const body = req.body as { jellyfinUserIds: string[] };

      // taken from auth.ts
      const admin = await userRepository.findOneOrFail({
        select: [
          'id',
          'jellyfinAuthToken',
          'jellyfinDeviceId',
          'jellyfinUserId',
        ],
        order: { id: 'ASC' },
      });
      const jellyfinClient = new JellyfinAPI(
        settings.jellyfin.hostname ?? '',
        admin.jellyfinAuthToken ?? '',
        admin.jellyfinDeviceId ?? ''
      );
      jellyfinClient.setUserId(admin.jellyfinUserId ?? '');

      //const jellyfinUsersResponse = await jellyfinClient.getUsers();
      const createdUsers: User[] = [];
      const { hostname, externalHostname } = getSettings().jellyfin;
      const jellyfinHost =
        externalHostname && externalHostname.length > 0
          ? externalHostname
          : hostname;

      jellyfinClient.setUserId(admin.jellyfinUserId ?? '');
      const jellyfinUsers = await jellyfinClient.getUsers();

      for (const jellyfinUserId of body.jellyfinUserIds) {
        const jellyfinUser = jellyfinUsers.users.find(
          (user) => user.Id === jellyfinUserId
        );

        const user = await userRepository.findOne({
          select: ['id', 'jellyfinUserId'],
          where: { jellyfinUserId: jellyfinUserId },
        });

        if (!user) {
          const newUser = new User({
            jellyfinUsername: jellyfinUser?.Name,
            jellyfinUserId: jellyfinUser?.Id,
            jellyfinDeviceId: Buffer.from(
              `BOT_jellyseerr_${jellyfinUser?.Name ?? ''}`
            ).toString('base64'),
            email: jellyfinUser?.Name,
            permissions: settings.main.defaultPermissions,
            avatar: jellyfinUser?.PrimaryImageTag
              ? `${jellyfinHost}/Users/${jellyfinUser.Id}/Images/Primary/?tag=${jellyfinUser.PrimaryImageTag}&quality=90`
              : '/os_logo_square.png',
            userType: UserType.JELLYFIN,
          });

          await userRepository.save(newUser);
          createdUsers.push(newUser);
        }
      }
      return res.status(201).json(User.filterMany(createdUsers));
    } catch (e) {
      next({ status: 500, message: e.message });
    }
  }
);

router.get<{ id: string }, QuotaResponse>(
  '/:id/quota',
  async (req, res, next) => {
    try {
      const userRepository = getRepository(User);

      if (
        Number(req.params.id) !== req.user?.id &&
        !req.user?.hasPermission(
          [Permission.MANAGE_USERS, Permission.MANAGE_REQUESTS],
          { type: 'and' }
        )
      ) {
        return next({
          status: 403,
          message:
            "You do not have permission to view this user's request limits.",
        });
      }

      const user = await userRepository.findOneOrFail({
        where: { id: Number(req.params.id) },
      });

      const quotas = await user.getQuota();

      return res.status(200).json(quotas);
    } catch (e) {
      next({ status: 404, message: e.message });
    }
  }
);

router.get<{ id: string }, UserWatchDataResponse>(
  '/:id/watch_data',
  async (req, res, next) => {
    if (
      Number(req.params.id) !== req.user?.id &&
      !req.user?.hasPermission(Permission.ADMIN)
    ) {
      return next({
        status: 403,
        message:
          "You do not have permission to view this user's recently watched media.",
      });
    }

    const settings = getSettings().tautulli;

    if (!settings.hostname || !settings.port || !settings.apiKey) {
      return next({
        status: 404,
        message: 'Tautulli API not configured.',
      });
    }

    try {
      const user = await getRepository(User).findOneOrFail({
        where: { id: Number(req.params.id) },
        select: { id: true, plexId: true },
      });

      const tautulli = new TautulliAPI(settings);

      const watchStats = await tautulli.getUserWatchStats(user);
      const watchHistory = await tautulli.getUserWatchHistory(user);

      const recentlyWatched = sortBy(
        await getRepository(Media).find({
          where: [
            {
              mediaType: MediaType.MOVIE,
              ratingKey: In(
                watchHistory
                  .filter((record) => record.media_type === 'movie')
                  .map((record) => record.rating_key)
              ),
            },
            {
              mediaType: MediaType.MOVIE,
              ratingKey4k: In(
                watchHistory
                  .filter((record) => record.media_type === 'movie')
                  .map((record) => record.rating_key)
              ),
            },
            {
              mediaType: MediaType.TV,
              ratingKey: In(
                watchHistory
                  .filter((record) => record.media_type === 'episode')
                  .map((record) => record.grandparent_rating_key)
              ),
            },
            {
              mediaType: MediaType.TV,
              ratingKey4k: In(
                watchHistory
                  .filter((record) => record.media_type === 'episode')
                  .map((record) => record.grandparent_rating_key)
              ),
            },
          ],
        }),
        [
          (media) =>
            findIndex(
              watchHistory,
              (record) =>
                (!!media.ratingKey &&
                  parseInt(media.ratingKey) ===
                    (record.media_type === 'movie'
                      ? record.rating_key
                      : record.grandparent_rating_key)) ||
                (!!media.ratingKey4k &&
                  parseInt(media.ratingKey4k) ===
                    (record.media_type === 'movie'
                      ? record.rating_key
                      : record.grandparent_rating_key))
            ),
        ]
      );

      return res.status(200).json({
        recentlyWatched,
        playCount: watchStats.total_plays,
      });
    } catch (e) {
      logger.error('Something went wrong fetching user watch data', {
        label: 'API',
        errorMessage: e.message,
        userId: req.params.id,
      });
      next({
        status: 500,
        message: 'Failed to fetch user watch data.',
      });
    }
  }
);

router.get<{ id: string; page?: number }, WatchlistResponse>(
  '/:id/watchlist',
  async (req, res, next) => {
    if (
      Number(req.params.id) !== req.user?.id &&
      !req.user?.hasPermission(
        [Permission.MANAGE_REQUESTS, Permission.WATCHLIST_VIEW],
        {
          type: 'or',
        }
      )
    ) {
      return next({
        status: 403,
        message:
          "You do not have permission to view this user's Plex Watchlist.",
      });
    }

    const itemsPerPage = 20;
    const page = req.params.page ?? 1;
    const offset = (page - 1) * itemsPerPage;

    const user = await getRepository(User).findOneOrFail({
      where: { id: Number(req.params.id) },
      select: { id: true, plexToken: true },
    });

    if (!user?.plexToken) {
      // We will just return an empty array if the user has no Plex token
      return res.json({
        page: 1,
        totalPages: 1,
        totalResults: 0,
        results: [],
      });
    }

    const plexTV = new PlexTvAPI(user.plexToken);

    const watchlist = await plexTV.getWatchlist({ offset });

    return res.json({
      page,
      totalPages: Math.ceil(watchlist.size / itemsPerPage),
      totalResults: watchlist.size,
      results: watchlist.items.map((item) => ({
        ratingKey: item.ratingKey,
        title: item.title,
        mediaType: item.type === 'show' ? 'tv' : 'movie',
        tmdbId: item.tmdbId,
      })),
    });
  }
);

export default router;<|MERGE_RESOLUTION|>--- conflicted
+++ resolved
@@ -1,19 +1,4 @@
-<<<<<<< HEAD
-import { Router } from 'express';
-import gravatarUrl from 'gravatar-url';
-import { findIndex, sortBy } from 'lodash';
-import { getRepository, In, Not } from 'typeorm';
-import JellyfinAPI from '../../api/jellyfin';
-import PlexTvAPI from '../../api/plextv';
-import TautulliAPI from '../../api/tautulli';
-import { MediaType } from '../../constants/media';
-import { UserType } from '../../constants/user';
-import Media from '../../entity/Media';
-import { MediaRequest } from '../../entity/MediaRequest';
-import { User } from '../../entity/User';
-import { UserPushSubscription } from '../../entity/UserPushSubscription';
-import {
-=======
+import JellyfinAPI from '@server/api/jellyfin';
 import PlexTvAPI from '@server/api/plextv';
 import TautulliAPI from '@server/api/tautulli';
 import { MediaType } from '@server/constants/media';
@@ -25,7 +10,6 @@
 import { UserPushSubscription } from '@server/entity/UserPushSubscription';
 import type { WatchlistResponse } from '@server/interfaces/api/discoverInterfaces';
 import type {
->>>>>>> 03d5e566
   QuotaResponse,
   UserRequestsResponse,
   UserResultsResponse,
@@ -494,6 +478,7 @@
 
       // taken from auth.ts
       const admin = await userRepository.findOneOrFail({
+        where: { id: 1 },
         select: [
           'id',
           'jellyfinAuthToken',
